--- conflicted
+++ resolved
@@ -62,7 +62,7 @@
 
 #### pamset_emiconc
 The concentration and emission parameterset (which is needed for emission runs) takes the following parameters. (Default value in paranthesis):
-<<<<<<< HEAD
+
 * qbmb (0.03) - Biomass burning aerosol RF in ref_yr, $\frac{W}{m^2}$
 * qo3 (0.4) - Tropospheric ozone RF in ref_yr, $\frac{W}{m^2}$
 * qdirso2 (-0.457) - Direct RF sulphate in ref_yr, $\frac{W}{m^2}$
@@ -83,15 +83,6 @@
 
 ### prescripts
 Inside the scripts folder is a folder called prescripts. It contains scripts that show how to prepare perturbation files for a run and two example datafiles.
-=======
-* qbmb (0.03)
-* qo3 (0.4)
-* qdirso2 (-0.457)
-* qindso2 (-0.514)
-* qbc (0.200)
-* qoc (-0.103)
-* ref_yr (2010)
->>>>>>> 2b12895e
 
 ## Development
 * To start developing make sure you have a github account and that you are part of the ciceroOslo team.
