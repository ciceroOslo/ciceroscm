--- conflicted
+++ resolved
@@ -635,34 +635,6 @@
   {
    "cell_type": "code",
    "execution_count": 10,
-<<<<<<< HEAD
-   "id": "81365ddc",
-   "metadata": {},
-   "outputs": [],
-   "source": [
-    "plot_kwargs = dict(\n",
-    "    quantiles_plumes=[((0.05, 0.95), 0.5), ((0.5,), 1.0)],\n",
-    "    quantile_over=\"run_id\",\n",
-    "    hue_var=\"scenario\",\n",
-    "    style_var=\"model\",\n",
-    "    style_label=\"IAM\",\n",
-    "    time_axis=\"year\",\n",
-    ")"
-   ]
-  },
-  {
-   "cell_type": "markdown",
-   "id": "2d70dc57",
-   "metadata": {},
-   "source": [
-    "and plot!"
-   ]
-  },
-  {
-   "cell_type": "code",
-   "execution_count": 11,
-=======
->>>>>>> 6f4ba963
    "id": "f9b53868",
    "metadata": {},
    "outputs": [
