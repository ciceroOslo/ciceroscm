{
 "cells": [
  {
   "cell_type": "markdown",
   "id": "7a47dfc7",
   "metadata": {},
   "source": [
    "# CICERO SCM notebook parallel example"
   ]
  },
  {
   "cell_type": "markdown",
   "id": "1a721d37",
   "metadata": {},
   "source": [
    "Import some stuff"
   ]
  },
  {
   "cell_type": "code",
   "execution_count": 1,
   "id": "34c63512",
   "metadata": {},
   "outputs": [],
   "source": [
    "import sys\n",
    "import re\n",
    "import os\n",
    "import numpy as np\n",
    "import shutil\n",
    "import matplotlib.pyplot as plt\n",
    "import pandas as pd\n",
    "import pandas.testing as pdt\n",
    "import warnings\n",
    "\n",
    "try:\n",
    "    from pandas.core.common import SettingWithCopyWarning\n",
    "except:\n",
    "    from pandas.errors import SettingWithCopyWarning\n",
    "warnings.simplefilter(action=\"ignore\", category=SettingWithCopyWarning)"
   ]
  },
  {
   "cell_type": "markdown",
   "id": "b0a9eeb6",
   "metadata": {},
   "source": [
    "Import the model"
   ]
  },
  {
   "cell_type": "code",
   "execution_count": 2,
   "id": "dc85854b",
   "metadata": {},
   "outputs": [],
   "source": [
    "sys.path.insert(0, os.path.join(os.getcwd(), \"../\", \"src\"))\n",
    "from ciceroscm import CICEROSCM"
   ]
  },
  {
   "cell_type": "markdown",
   "id": "319a02eb",
   "metadata": {},
   "source": [
    "Define some input handling functions to give us example inputs"
   ]
  },
  {
   "cell_type": "code",
   "execution_count": 3,
   "id": "a7401d42",
   "metadata": {},
   "outputs": [
    {
     "name": "stderr",
     "output_type": "stream",
     "text": [
      "/home/masan/gitrepos/ciceroscm/venv/lib/python3.8/site-packages/scmdata/database/_database.py:9: TqdmExperimentalWarning: Using `tqdm.autonotebook.tqdm` in notebook mode. Use `tqdm.tqdm` instead to force console mode (e.g. in jupyter console)\n",
      "  import tqdm.autonotebook as tqdman\n",
      "/home/masan/gitrepos/ciceroscm/venv/lib/python3.8/site-packages/setuptools_scm/_integration/setuptools.py:31: RuntimeWarning: \n",
      "ERROR: setuptools==44.0.0 is used in combination with setuptools_scm>=8.x\n",
      "\n",
      "Your build configuration is incomplete and previously worked by accident!\n",
      "setuptools_scm requires setuptools>=61\n",
      "\n",
      "Suggested workaround if applicable:\n",
      " - migrating from the deprecated setup_requires mechanism to pep517/518\n",
      "   and using a pyproject.toml to declare build dependencies\n",
      "   which are reliably pre-installed before running the build tools\n",
      "\n",
      "  warnings.warn(\n"
     ]
    },
    {
     "data": {
      "application/javascript": [
       "if (typeof IPython !== 'undefined') { IPython.OutputArea.prototype._should_scroll = function(lines){ return false; }}"
      ],
      "text/plain": [
       "<IPython.core.display.Javascript object>"
      ]
     },
     "metadata": {},
     "output_type": "display_data"
    }
   ],
   "source": [
    "# NBVAL_IGNORE_OUTPUT\n",
    "# from ciceroscm.input_handler import read_inputfile,read_components,read_natural_emissions\n",
    "from ciceroscm.parallel.cscmparwrapper import run_ciceroscm_parallel\n",
    "import ciceroscm.input_handler as input_handler"
   ]
  },
  {
   "cell_type": "markdown",
   "id": "8d3cf3c3",
   "metadata": {},
   "source": [
    "Define data directory"
   ]
  },
  {
   "cell_type": "code",
   "execution_count": 4,
   "id": "6486bfe1",
   "metadata": {},
   "outputs": [],
   "source": [
    "test_data_dir = os.path.join(os.getcwd(), \"../\", \"tests\", \"test-data\")"
   ]
  },
  {
   "cell_type": "markdown",
   "id": "9341aff2",
   "metadata": {},
   "source": [
    "Define emissions data"
   ]
  },
  {
   "cell_type": "code",
   "execution_count": 5,
   "id": "92fb3d63",
   "metadata": {},
   "outputs": [],
   "source": [
    "gaspam_data = input_handler.read_components(\n",
    "    os.path.join(test_data_dir, \"gases_v1RCMIP.txt\")\n",
    ")\n",
    "conc_data = input_handler.read_inputfile(\n",
    "    os.path.join(test_data_dir, \"ssp245_conc_RCMIP.txt\"), True, 1750, 2100\n",
    ")\n",
    "ih = input_handler.InputHandler({\"nyend\": 2050, \"nystart\": 1900, \"emstart\": 2015})\n",
    "em_data = ih.read_emissions(os.path.join(test_data_dir, \"ssp245_em_RCMIP.txt\"))\n",
    "nat_ch4_data = input_handler.read_natural_emissions(\n",
    "    os.path.join(test_data_dir, \"natemis_ch4.txt\"), \"CH4\"\n",
    ")\n",
    "nat_n2o_data = input_handler.read_natural_emissions(\n",
    "    os.path.join(test_data_dir, \"natemis_n2o.txt\"), \"N2O\"\n",
    ")"
   ]
  },
  {
   "cell_type": "markdown",
   "id": "0e9f9cf5",
   "metadata": {},
   "source": [
    "Make a list of dictionaries to define the parameter ensemble - keys should be pamset_udm, pamset_emiconc and Index..."
   ]
  },
  {
   "cell_type": "code",
   "execution_count": 6,
   "id": "7cd3d377",
   "metadata": {},
   "outputs": [],
   "source": [
    "cfgs = [\n",
    "    {\n",
    "        \"pamset_udm\": {\n",
    "            \"rlamdo\": 15.1,\n",
    "            \"akapa\": 0.657,\n",
    "            \"cpi\": 0.208,\n",
    "            \"W\": 2.2,\n",
    "            \"beto\": 6.9,\n",
    "            \"lambda\": 0.606,\n",
    "            \"mixed\": 107.0,\n",
    "        },\n",
    "        \"pamset_emiconc\": {\n",
    "            \"qbmb\": 0.0,\n",
    "            \"qo3\": 0.5,\n",
    "            \"qdirso2\": -0.3701,\n",
    "            \"qindso2\": -0.4163,\n",
    "            \"qbc\": 0.163,\n",
    "            \"qoc\": -0.084,\n",
    "            \"qh2o_ch4\": 0.171,\n",
    "        },\n",
    "        \"Index\": \"13555_old_NR_rounded\",\n",
    "    },\n",
    "    {\n",
    "        \"pamset_udm\": {\n",
    "            \"rlamdo\": 15.08357,\n",
    "            \"akapa\": 0.6568376339229769,\n",
    "            \"cpi\": 0.2077266,\n",
    "            \"W\": 2.205919,\n",
    "            \"beto\": 6.89822,\n",
    "            \"lambda\": 0.6062529,\n",
    "            \"mixed\": 107.2422,\n",
    "        },\n",
    "        \"pamset_emiconc\": {\n",
    "            \"qbmb\": 0.0,\n",
    "            \"qo3\": 0.5,\n",
    "            \"qdirso2\": -0.3562,\n",
    "            \"qindso2\": -0.96609,\n",
    "            \"qbc\": 0.1566,\n",
    "            \"qoc\": -0.0806,\n",
    "        },\n",
    "        \"Index\": \"13555_old_NR_improved\",\n",
    "    },\n",
    "    {\n",
    "        \"pamset_udm\": {\n",
    "            \"rlamdo\": 15.08357,\n",
    "            \"akapa\": 0.6568376339229769,\n",
    "            \"cpi\": 0.2077266,\n",
    "            \"W\": 2.205919,\n",
    "            \"beto\": 6.89822,\n",
    "            \"lambda\": 0.6062529,\n",
    "            \"mixed\": 107.2422,\n",
    "        },\n",
    "        \"pamset_emiconc\": {\n",
    "            \"qbmb\": 0.0,\n",
    "            \"qo3\": 0.5,\n",
    "            \"qdirso2\": -0.3701323367808028 / 1.5,\n",
    "            \"qindso2\": -0.4162980444986502 * 1.5,\n",
    "            \"qbc\": 0.162692563111132,\n",
    "            \"qoc\": -0.08377713183167902,\n",
    "        },\n",
    "        \"Index\": \"13555_old_NR\",\n",
    "    },\n",
    "    {\n",
    "        \"pamset_udm\": {\n",
    "            \"rlamdo\": 5.269455,\n",
    "            \"akapa\": 0.40099950002568496,\n",
    "            \"cpi\": 0.2054687,\n",
    "            \"W\": 1.95183,\n",
    "            \"beto\": 3.278654,\n",
    "            \"lambda\": 0.7308369,\n",
    "            \"mixed\": 115.1219,\n",
    "        },\n",
    "        \"pamset_emiconc\": {\n",
    "            \"qbmb\": 0.0,\n",
    "            \"qo3\": 0.3,\n",
    "            \"qdirso2\": -0.32211222516087934,\n",
    "            \"qindso2\": -0.3622885009449893,\n",
    "            \"qbc\": 0.1415852070009452,\n",
    "            \"qoc\": -0.07290808089507649,\n",
    "        },\n",
    "        \"Index\": \"10496_old_NR\",\n",
    "    },\n",
    "    {\n",
    "        \"pamset_udm\": {\n",
    "            \"rlamdo\": 5.269455,\n",
    "            \"akapa\": 0.40099950002568496,\n",
    "            \"cpi\": 0.2054687,\n",
    "            \"W\": 1.95183,\n",
    "            \"beto\": 3.278654,\n",
    "            \"lambda\": 0.7308369,\n",
    "            \"mixed\": 115.1219,\n",
    "        },\n",
    "        \"pamset_emiconc\": {\n",
    "            \"qbmb\": 0.0,\n",
    "            \"qo3\": 0.3,\n",
    "            \"qdirso2\": -0.32211222516087934,\n",
    "            \"qindso2\": -0.3622885009449893,\n",
    "            \"qbc\": 0.1415852070009452,\n",
    "            \"qoc\": -0.07290808089507649,\n",
    "        },\n",
    "        \"Index\": \"10974_old_NR\",\n",
    "    },\n",
    "    {\n",
    "        \"pamset_udm\": {\n",
    "            \"rlamdo\": 23.71469,\n",
    "            \"akapa\": 0.5486541129586187,\n",
    "            \"cpi\": 0.4059296,\n",
    "            \"W\": 2.090927,\n",
    "            \"beto\": 4.426507,\n",
    "            \"lambda\": 0.6345007,\n",
    "            \"mixed\": 97.25478,\n",
    "        },\n",
    "        \"pamset_emiconc\": {\n",
    "            \"qbmb\": 0.0,\n",
    "            \"qo3\": 0.3,\n",
    "            \"qdirso2\": -0.4031202924043847,\n",
    "            \"qindso2\": -0.453400507735301,\n",
    "            \"qbc\": 0.17719249872571508,\n",
    "            \"qoc\": -0.09124374858602939,\n",
    "        },\n",
    "        \"Index\": \"Unknown_old_NR\",\n",
    "    },\n",
    "    {\n",
    "        \"pamset_udm\": {\n",
    "            \"rlamdo\": 23.13088,\n",
    "            \"akapa\": 0.6588532950589802,\n",
    "            \"cpi\": 0.1690946,\n",
    "            \"W\": 2.228695,\n",
    "            \"beto\": 2.623041,\n",
    "            \"lambda\": 0.5402487,\n",
    "            \"mixed\": 99.86714,\n",
    "        },\n",
    "        \"pamset_emiconc\": {\n",
    "            \"qbmb\": 0.0,\n",
    "            \"qo3\": 0.3,\n",
    "            \"qdirso2\": -0.882827534329248,\n",
    "            \"qindso2\": -0.9929404692583796,\n",
    "            \"qbc\": 0.3880489761967636,\n",
    "            \"qoc\": -0.1998224726091362,\n",
    "        },\n",
    "        \"Index\": \"28925_old_NR\",\n",
    "    },\n",
    "]"
   ]
  },
  {
   "cell_type": "markdown",
   "id": "1dc62d59",
   "metadata": {},
   "source": [
    "Define scenarios as a list of dictionaries."
   ]
  },
  {
   "cell_type": "code",
   "execution_count": 7,
   "id": "6e488be2",
   "metadata": {},
   "outputs": [],
   "source": [
    "scenarios = []\n",
    "for i in range(3):\n",
    "    em_data_here = em_data.mul((1 + i / 5))\n",
    "    new_scen = {\n",
    "        \"gaspam_data\": gaspam_data,\n",
    "        \"nyend\": 2050,\n",
    "        \"nystart\": 1900,\n",
    "        \"emstart\": 2015,\n",
    "        \"concentrations_data\": conc_data,\n",
    "        \"nat_ch4_data\": nat_ch4_data,\n",
    "        \"nat_n2o_data\": nat_n2o_data,\n",
    "        \"emissions_data\": em_data_here,\n",
    "        \"udir\": test_data_dir,\n",
    "        \"idtm\": 24,\n",
    "        \"scenname\": \"ssp245-plus-%d-percent\" % np.multiply(i, 20.0),\n",
    "    }\n",
    "    scenarios.append(new_scen)"
   ]
  },
  {
   "cell_type": "markdown",
   "id": "51b5ee83",
   "metadata": {},
   "source": [
    "Parallel processor loops over all scenarios and configuration lists"
   ]
  },
  {
   "cell_type": "code",
   "execution_count": 8,
   "id": "8a638733",
   "metadata": {},
   "outputs": [
    {
     "data": {
      "application/vnd.jupyter.widget-view+json": {
       "model_id": "b0811d11decf420e97c490cc86c7e3dc",
       "version_major": 2,
       "version_minor": 0
      },
      "text/plain": [
       "Parallel runs:   0%|          | 0.00/6.00 [00:00<?, ?it/s]"
      ]
     },
     "metadata": {},
     "output_type": "display_data"
    }
   ],
   "source": [
    "# NBVAL_IGNORE_OUTPUT\n",
    "output_variables = [\"Heat Content|Ocean\", \"Surface Air Temperature Change\"]\n",
    "results = run_ciceroscm_parallel(scenarios, cfgs, output_variables)"
   ]
  },
  {
   "cell_type": "markdown",
   "id": "31beb4cb",
   "metadata": {},
   "source": [
    "Look at the output openSCMrunner object"
   ]
  },
  {
   "cell_type": "code",
   "execution_count": 9,
   "id": "9ef93f5b",
   "metadata": {},
   "outputs": [
    {
     "data": {
      "text/html": [
       "<div>\n",
       "<style scoped>\n",
       "    .dataframe tbody tr th:only-of-type {\n",
       "        vertical-align: middle;\n",
       "    }\n",
       "\n",
       "    .dataframe tbody tr th {\n",
       "        vertical-align: top;\n",
       "    }\n",
       "\n",
       "    .dataframe thead th {\n",
       "        text-align: right;\n",
       "    }\n",
       "</style>\n",
       "<table border=\"1\" class=\"dataframe\">\n",
       "  <thead>\n",
       "    <tr style=\"text-align: right;\">\n",
       "      <th></th>\n",
       "      <th>climate_model</th>\n",
       "      <th>model</th>\n",
       "      <th>run_id</th>\n",
       "      <th>scenario</th>\n",
       "      <th>region</th>\n",
       "      <th>variable</th>\n",
       "      <th>unit</th>\n",
       "      <th>1900</th>\n",
       "      <th>1901</th>\n",
       "      <th>1902</th>\n",
       "      <th>...</th>\n",
       "      <th>2041</th>\n",
       "      <th>2042</th>\n",
       "      <th>2043</th>\n",
       "      <th>2044</th>\n",
       "      <th>2045</th>\n",
       "      <th>2046</th>\n",
       "      <th>2047</th>\n",
       "      <th>2048</th>\n",
       "      <th>2049</th>\n",
       "      <th>2050</th>\n",
       "    </tr>\n",
       "  </thead>\n",
       "  <tbody>\n",
       "    <tr>\n",
       "      <th>0</th>\n",
       "      <td>CICERO-SCM-PY</td>\n",
       "      <td>ssp245-plus-0-percent</td>\n",
       "      <td>13555_old_NR_rounded</td>\n",
       "      <td>ssp245-plus-0-percent</td>\n",
       "      <td>World</td>\n",
       "      <td>Heat Content|Ocean</td>\n",
       "      <td>ZJ</td>\n",
       "      <td>-0.593835</td>\n",
       "      <td>-1.570286</td>\n",
       "      <td>-2.381085</td>\n",
       "      <td>...</td>\n",
       "      <td>882.279889</td>\n",
       "      <td>896.27472</td>\n",
       "      <td>910.128435</td>\n",
       "      <td>923.829002</td>\n",
       "      <td>937.366761</td>\n",
       "      <td>950.733705</td>\n",
       "      <td>963.923257</td>\n",
       "      <td>976.930068</td>\n",
       "      <td>989.749828</td>\n",
       "      <td>1002.379128</td>\n",
       "    </tr>\n",
       "    <tr>\n",
       "      <th>1</th>\n",
       "      <td>CICERO-SCM-PY</td>\n",
       "      <td>ssp245-plus-0-percent</td>\n",
       "      <td>13555_old_NR_rounded</td>\n",
       "      <td>ssp245-plus-0-percent</td>\n",
       "      <td>World</td>\n",
       "      <td>Surface Air Temperature Change</td>\n",
       "      <td>K</td>\n",
       "      <td>-0.005125</td>\n",
       "      <td>-0.012324</td>\n",
       "      <td>-0.014943</td>\n",
       "      <td>...</td>\n",
       "      <td>1.604634</td>\n",
       "      <td>1.617487</td>\n",
       "      <td>1.629858</td>\n",
       "      <td>1.641679</td>\n",
       "      <td>1.652929</td>\n",
       "      <td>1.663597</td>\n",
       "      <td>1.673684</td>\n",
       "      <td>1.683194</td>\n",
       "      <td>1.692137</td>\n",
       "      <td>1.700522</td>\n",
       "    </tr>\n",
       "    <tr>\n",
       "      <th>2</th>\n",
       "      <td>CICERO-SCM-PY</td>\n",
       "      <td>ssp245-plus-0-percent</td>\n",
       "      <td>13555_old_NR_improved</td>\n",
       "      <td>ssp245-plus-0-percent</td>\n",
       "      <td>World</td>\n",
       "      <td>Heat Content|Ocean</td>\n",
       "      <td>ZJ</td>\n",
       "      <td>-0.593855</td>\n",
       "      <td>-1.606135</td>\n",
       "      <td>-2.505708</td>\n",
       "      <td>...</td>\n",
       "      <td>698.360017</td>\n",
       "      <td>712.877458</td>\n",
       "      <td>727.293003</td>\n",
       "      <td>741.593854</td>\n",
       "      <td>755.769661</td>\n",
       "      <td>769.811787</td>\n",
       "      <td>783.713067</td>\n",
       "      <td>797.4676</td>\n",
       "      <td>811.070548</td>\n",
       "      <td>824.518001</td>\n",
       "    </tr>\n",
       "    <tr>\n",
       "      <th>3</th>\n",
       "      <td>CICERO-SCM-PY</td>\n",
       "      <td>ssp245-plus-0-percent</td>\n",
       "      <td>13555_old_NR_improved</td>\n",
       "      <td>ssp245-plus-0-percent</td>\n",
       "      <td>World</td>\n",
       "      <td>Surface Air Temperature Change</td>\n",
       "      <td>K</td>\n",
       "      <td>-0.005126</td>\n",
       "      <td>-0.012631</td>\n",
       "      <td>-0.015937</td>\n",
       "      <td>...</td>\n",
       "      <td>1.412663</td>\n",
       "      <td>1.428602</td>\n",
       "      <td>1.444106</td>\n",
       "      <td>1.459105</td>\n",
       "      <td>1.473571</td>\n",
       "      <td>1.487491</td>\n",
       "      <td>1.500863</td>\n",
       "      <td>1.513691</td>\n",
       "      <td>1.525979</td>\n",
       "      <td>1.537739</td>\n",
       "    </tr>\n",
       "    <tr>\n",
       "      <th>4</th>\n",
       "      <td>CICERO-SCM-PY</td>\n",
       "      <td>ssp245-plus-0-percent</td>\n",
       "      <td>13555_old_NR</td>\n",
       "      <td>ssp245-plus-0-percent</td>\n",
       "      <td>World</td>\n",
       "      <td>Heat Content|Ocean</td>\n",
       "      <td>ZJ</td>\n",
       "      <td>-0.593855</td>\n",
       "      <td>-1.577005</td>\n",
       "      <td>-2.404635</td>\n",
       "      <td>...</td>\n",
       "      <td>842.875677</td>\n",
       "      <td>856.8558</td>\n",
       "      <td>870.702628</td>\n",
       "      <td>884.40415</td>\n",
       "      <td>897.950716</td>\n",
       "      <td>911.334313</td>\n",
       "      <td>924.548352</td>\n",
       "      <td>937.587462</td>\n",
       "      <td>950.447298</td>\n",
       "      <td>963.124411</td>\n",
       "    </tr>\n",
       "  </tbody>\n",
       "</table>\n",
       "<p>5 rows × 158 columns</p>\n",
       "</div>"
      ],
      "text/plain": [
       "   climate_model                  model                 run_id  \\\n",
       "0  CICERO-SCM-PY  ssp245-plus-0-percent   13555_old_NR_rounded   \n",
       "1  CICERO-SCM-PY  ssp245-plus-0-percent   13555_old_NR_rounded   \n",
       "2  CICERO-SCM-PY  ssp245-plus-0-percent  13555_old_NR_improved   \n",
       "3  CICERO-SCM-PY  ssp245-plus-0-percent  13555_old_NR_improved   \n",
       "4  CICERO-SCM-PY  ssp245-plus-0-percent           13555_old_NR   \n",
       "\n",
       "                scenario region                        variable unit  \\\n",
       "0  ssp245-plus-0-percent  World              Heat Content|Ocean   ZJ   \n",
       "1  ssp245-plus-0-percent  World  Surface Air Temperature Change    K   \n",
       "2  ssp245-plus-0-percent  World              Heat Content|Ocean   ZJ   \n",
       "3  ssp245-plus-0-percent  World  Surface Air Temperature Change    K   \n",
       "4  ssp245-plus-0-percent  World              Heat Content|Ocean   ZJ   \n",
       "\n",
       "       1900      1901      1902  ...        2041        2042        2043  \\\n",
       "0 -0.593835 -1.570286 -2.381085  ...  882.279889   896.27472  910.128435   \n",
       "1 -0.005125 -0.012324 -0.014943  ...    1.604634    1.617487    1.629858   \n",
       "2 -0.593855 -1.606135 -2.505708  ...  698.360017  712.877458  727.293003   \n",
       "3 -0.005126 -0.012631 -0.015937  ...    1.412663    1.428602    1.444106   \n",
       "4 -0.593855 -1.577005 -2.404635  ...  842.875677    856.8558  870.702628   \n",
       "\n",
       "         2044        2045        2046        2047        2048        2049  \\\n",
       "0  923.829002  937.366761  950.733705  963.923257  976.930068  989.749828   \n",
       "1    1.641679    1.652929    1.663597    1.673684    1.683194    1.692137   \n",
       "2  741.593854  755.769661  769.811787  783.713067    797.4676  811.070548   \n",
       "3    1.459105    1.473571    1.487491    1.500863    1.513691    1.525979   \n",
       "4   884.40415  897.950716  911.334313  924.548352  937.587462  950.447298   \n",
       "\n",
       "          2050  \n",
       "0  1002.379128  \n",
       "1     1.700522  \n",
       "2   824.518001  \n",
       "3     1.537739  \n",
       "4   963.124411  \n",
       "\n",
       "[5 rows x 158 columns]"
      ]
     },
     "execution_count": 9,
     "metadata": {},
     "output_type": "execute_result"
    }
   ],
   "source": [
    "# NBVAL_IGNORE_OUTPUT\n",
    "results.head()"
   ]
  },
  {
   "cell_type": "markdown",
   "id": "b40f6c19",
   "metadata": {},
   "source": [
    "Plot some plume plots, showing the range of temperature for each scenario (looking at percentiles of the parameter response distribution)"
   ]
  },
  {
   "cell_type": "code",
   "execution_count": 10,
<<<<<<< HEAD
   "id": "81365ddc",
   "metadata": {},
   "outputs": [],
   "source": [
    "plot_kwargs = dict(\n",
    "    quantiles_plumes=[((0.05, 0.95), 0.5), ((0.5,), 1.0)],\n",
    "    quantile_over=\"run_id\",\n",
    "    hue_var=\"scenario\",\n",
    "    style_var=\"model\",\n",
    "    style_label=\"IAM\",\n",
    "    time_axis=\"year\",\n",
    ")"
   ]
  },
  {
   "cell_type": "markdown",
   "id": "2d70dc57",
   "metadata": {},
   "source": [
    "and plot!"
   ]
  },
  {
   "cell_type": "code",
   "execution_count": 11,
=======
>>>>>>> 6f4ba963
   "id": "f9b53868",
   "metadata": {},
   "outputs": [
    {
     "data": {
      "text/plain": [
       "<matplotlib.lines.Line2D at 0x7f3c22e33dc0>"
      ]
     },
     "execution_count": 10,
     "metadata": {},
     "output_type": "execute_result"
    },
    {
     "data": {
      "image/png": "iVBORw0KGgoAAAANSUhEUgAAA+kAAAJaCAYAAABTFAYQAAAAOXRFWHRTb2Z0d2FyZQBNYXRwbG90bGliIHZlcnNpb24zLjcuMCwgaHR0cHM6Ly9tYXRwbG90bGliLm9yZy88F64QAAAACXBIWXMAAA9hAAAPYQGoP6dpAAEAAElEQVR4nOzdd3iUZd728e/U9A4hCSSE3hFQQcQOgoooyyprRbeorKw+irv6sjZWV8WC5dFn1dVd0bWg7optVUAUG4iVDqEnQBLS62Tqfb9/REYjLRMymRDOz3HMsWTmvu7rNxPw2HOuZjFN00REREREREREIs4a6QJEREREREREpJFCuoiIiIiIiEg7oZAuIiIiIiIi0k4opIuIiIiIiIi0EwrpIiIiIiIiIu2EQrqIiIiIiIhIO6GQLiIiIiIiItJOKKSLiIiIiIiItBP2SBfQ1gzDoLCwkISEBCwWS6TLERERERERkQ7ONE1qa2vJysrCaj34WPlRF9ILCwvJzs6OdBkiIiIiIiJylNm5cyfdunU76DVHXUhPSEgAGj+cxMTECFcjIiIiItJ2XF4/I+9ZAsBXt44l1nnUxQGRiKipqSE7OzuYRw/mqPtXuXeKe2JiokK6iIiIiBxV7F4/1qhYoPH/Dyuki7St5iy51sZxIiIiIiIiIu2EQrqIiIiIiIhIO6GQLiIiIiIiItJOaBGKiIiIiMhRzDRN/H4/gUAg0qWIHNEcDgc2m+2w76OQLiIiIiJylPJ6vRQVFeFyuSJdisgRz2Kx0K1bN+Lj4w/rPgrpIiIiIiJHIdMw2J6/HZvNRlZWFk6ns1k7T4vIvkzTpLS0lF27dtGnT5/DGlFXSBcREREROQr5fD4MwyA7O5vY2NhIlyNyxOvcuTM7duzA5/MdVkjXxnEiIiIiIkch0zQBsFoVCURaQ2vNRInov8gnn3ySoUOHkpiYSGJiIqNHj+b9998/aJvXX3+d/v37Ex0dzZAhQ3jvvffaqFoRERERERGR8IpoSO/WrRtz5szh22+/5ZtvvuGMM87g/PPPZ926dfu9ftmyZVx88cX89re/5fvvv2fy5MlMnjyZtWvXtnHlIiIiIiIiIq0voiF90qRJnHPOOfTp04e+fftyzz33EB8fz5dffrnf6x977DHOOuss/vSnPzFgwADuvvtuRowYwRNPPNHGlYuIiIiIiLStK6+8ksmTJ0e6DAmzdrMAJRAIMH/+fOrr6xk9evR+r1m+fDnjxo1r8tyECRNYvnx5W5QoIiIiIiId2DPPPMPJJ59MSkoKKSkpjBs3jq+++uqA10+fPh2LxcKjjz7a5Pnc3FwsFkuTx5w5c8Jcfetwu93MmDGDtLQ04uPj+eUvf8mePXsiXVZYtbcvPyIe0tesWUN8fDxRUVFMnz6dBQsWMHDgwP1eW1xcTJcuXZo816VLF4qLiw94f4/HQ01NTZOHiIiIiIjIzy1dupSLL76Yjz/+mOXLl5Odnc348ePZvXv3PtcuWLCAL7/8kqysrP3e66677qKoqCj4uO6668Jdfqu48cYbeeedd3j99df55JNPKCwsZMqUKRGpxefzRaTfSIt4SO/Xrx8rV65kxYoV/P73v+eKK65g/fr1rXb/++67j6SkpOAjOzu71e4tIiIiItIRubz+kB/+gBFs7w8YuLx+3L7AIe/bEv/+978ZMmQIMTExpKWlMW7cOOrr61m6dCkjR44kLi6O5ORkxowZQ35+PgCzZ89m2LBhPP3008Fj56ZOnUp1dXXwvi+99BLXXnstw4YNo3///jz77LMYhsGSJUua9L97926uu+46XnrpJRwOx35rTEhIICMjI/iIi4s76HtqTn0/l5ubu88o/rBhw5g9ezbQuIP/7NmzycnJISoqiqysLK6//voD3q+6upp//OMfPPzww5xxxhkce+yxPPfccyxbtuyAS5IB5s2bR3JyMm+++SZ9+vQhOjqaCRMmsHPnzibXvfXWW4wYMYLo6Gh69uzJX/7yF/z+H/8OWCwWnnzySc477zzi4uK45557AHjnnXc4/vjjiY6OplOnTvziF78ItvF4PPzxj3+ka9euxMXFMWrUKJYuXbpPbQsXLmTAgAHEx8dz1llnUVRUFPzcn3/+ed56663grIefto+EiJ+T7nQ66d27NwDHHnssX3/9NY899hhPP/30PtdmZGTsM9Viz549ZGRkHPD+s2bNYubMmcGfa2pqFNRFRERERA5i4B0LQ27zf5eMYOLQTAAWrtvDjJe/Y1SPVF695selrCfd/zEV9d4m7XbMmRhSP0VFRVx88cU88MAD/OIXv6C2tpbPPvsM0zSZPHkyV111Fa+88gper5evvvqqybFYW7Zs4bXXXuOdd96hpqaG3/72t1x77bW89NJL++3L5XLh8/lITU0NPmcYBpdffjl/+tOfGDRo0AHrnDNnDnfffTc5OTlccskl3HjjjdjtB49fodZ3KP/5z3945JFHmD9/PoMGDaK4uJhVq1Yd8Ppvv/0Wn8/XZIlx//79ycnJYfny5ZxwwgkHbOtyubjnnnt44YUXcDqdXHvttVx00UV88cUXAHz22WdMmzaN//3f/+Xkk09m69atXH311QDceeedwfvMnj2bOXPm8Oijj2K32/nvf//LL37xC2699VZeeOEFvF5vkxO+/vCHP7B+/Xrmz59PVlYWCxYs4KyzzmLNmjX06dMnWNtDDz3Ev/71L6xWK5dddhl//OMfeemll/jjH//Ihg0bqKmp4bnnngNo8vuOhIiH9J8zDAOPx7Pf10aPHs2SJUu44YYbgs8tXrz4gGvYAaKiooiKimrtMkVEREREJAKKiorw+/1MmTKF7t27AzBkyBAqKiqorq7m3HPPpVevXgAMGDCgSVu3280LL7xA165dAXj88ceZOHEic+fO3e/A3y233EJWVlaT0Hr//fdjt9sPOiJ9/fXXM2LECFJTU1m2bBmzZs2iqKiIhx9++KDvLdT6DqWgoICMjAzGjRuHw+EgJyeHkSNHHvD64uJinE4nycnJTZ4/1BJjaJya/sQTTzBq1CgAnn/+eQYMGMBXX33FyJEj+ctf/sL/+3//jyuuuAKAnj17cvfdd3PzzTc3CemXXHIJv/71r4M/X3TRRVx00UX85S9/CT53zDHHBN/fc889R0FBQXDZwR//+Ec++OADnnvuOe69995gbU899VTw78Uf/vAH7rrrLgDi4+OJiYnB4/G06DMOh4iG9FmzZnH22WeTk5NDbW0tL7/8MkuXLmXhwsZv7qZNm0bXrl257777APif//kfTj31VObOncvEiROZP38+33zzDX//+98j+TZERERERDqU9XdNCLmN0/bjStoJg7qw/q4JWH8yig3w+S2nH3ZtxxxzDGPHjmXIkCFMmDCB8ePHc8EFF5CamsqVV17JhAkTOPPMMxk3bhxTp04lMzMz2DYnJycYgKFxENAwDPLy8vYJaHPmzGH+/PksXbqU6OhooHGk+bHHHuO7775rMkL/cz+dyTt06FCcTifXXHMN9913H1FRUcTHxwdfv+yyy3jqqadCrq85LrzwQh599FF69uzJWWedxTnnnMOkSZOw2+3ce++9wRALNHvJ8aBBg4JLCE4++WTef/99AOx2O8cff3zwuv79+5OcnMyGDRsYOXIkq1at4osvvghOYYfGzcPdbjcul4vY2FgAjjvuuCb9rVy5kquuumq/taxZs4ZAIEDfvn2bPO/xeEhLSwv+HBsbGwzoAJmZmZSUlDTr/UZCREN6SUkJ06ZNo6ioiKSkJIYOHcrChQs588wzgcZvRqzWH/+xn3jiibz88svcdttt/PnPf6ZPnz68+eabDB48OFJvQURERESkw4l1Hl5MsNus2G37bn91uPcFsNlsLF68mGXLlrFo0SIef/xxbr31VlasWMFzzz3H9ddfzwcffMCrr77KbbfdxuLFiw86TXt/HnroIebMmcOHH37I0KFDg89/9tlnlJSUkJOTE3wuEAhw00038eijj7Jjx4793m/UqFH4/X527NgR3JNrr8TExJBq+ymr1Yppmk2e++lma9nZ2eTl5fHhhx+yePFirr32Wh588EE++eQTpk+fztSpU4PXZmVlkZGRgdfrpaqqqslo+k+XGL/33nvBPmJiYppda11dHX/5y1/2uwnd3i9BgH3W7h+sj7q6Omw2G99++y02m63Jaz/9IuTn+wZYLJZ9Prf2JKIh/R//+MdBX9/fgv0LL7yQCy+8MEwViYiIiIhIe2exWBgzZgxjxozhjjvuoHv37ixYsICZM2cyfPhwhg8fzqxZsxg9ejQvv/xyMKQXFBRQWFgYnBr95ZdfYrVa6devX/DeDzzwAPfccw8LFy7cZ1T38ssv3++R0JdffnmTKdo/t3LlSqxWK+np6QDBPbl+rjn1/VTnzp2DG6BB4/5b27dvb3JNTEwMkyZNYtKkScyYMYP+/fuzZs2a4HT8nzr22GNxOBwsWbKEX/7ylwDk5eVRUFAQXGK8d4nBz/n9fr755pvgdPq8vDyqqqqCSw5GjBhBXl7eAd/7gQwdOpQlS5bs9/MdPnw4gUCAkpISTj755JDu+1NOp5NAIHDoC9tIu1uTLiIiIiIiciArVqxgyZIljB8/nvT0dFasWEFpaSkxMTHMmjWL8847j6ysLPLy8ti8eTPTpk0Lto2OjuaKK67goYceoqamhuuvv56pU6cGR4nvv/9+7rjjDl5++WVyc3OD67Dj4+OJj48nLS2tyTRqaBylzcjICAbp5cuXs2LFCk4//XQSEhJYvnw5N954I5dddhkpKSkHfW+Hqu/nzjjjDObNm8ekSZNITk7mjjvuaDKiPG/ePAKBAKNGjSI2NpYXX3yRmJiYAwbtpKQkfvvb3zJz5kxSU1NJTEzkuuuuY/To0YecjeBwOLjuuuv43//9X+x2O3/4wx844YQTgqH9jjvu4NxzzyUnJ4cLLrgAq9XKqlWrWLt2LX/9618PeN8777yTsWPH0qtXLy666CL8fj/vvfcet9xyC3379uXSSy9l2rRpzJ07l+HDh1NaWsqSJUsYOnQoEyc2b1PC3NxcFi5cSF5eHmlpaSQlJR1w1/62EPEj2ERERERERJorMTGRTz/9lHPOOYe+ffty2223MXfuXKZMmcLGjRv55S9/Sd++fbn66quZMWMG11xzTbBt7969mTJlCueccw7jx49n6NCh/O1vfwu+/uSTT+L1erngggvIzMwMPh566KFm1xcVFcX8+fM59dRTGTRoEPfccw833nhjs/bROlR9Pzdr1ixOPfVUzj33XCZOnMjkyZObrL1OTk7mmWeeYcyYMQwdOpQPP/yQd955Z58vGn7qkUce4dxzz+WXv/wlp5xyChkZGbzxxhuHrD02NpZbbrmFSy65hDFjxhAfH8+rr74afH3ChAm8++67LFq0iOOPP54TTjiBRx555IBfGOx12mmn8frrr/P2228zbNgwzjjjDL766qvg68899xzTpk3jpptuol+/fkyePJmvv/66yZKEQ7nqqqvo168fxx13HJ07dw7uSB8pFrM9T8YPg5qaGpKSkqiurj6s9R8iIiIiIkcal9cfPF7t+z+fSvHunfTo0aPJmuCOavbs2bz55ptN1oO3J+29voOZN28eN9xwA1VVVW3ety/gw2GL3Kj3T7ndbrZv377ff1Oh5FCNpIuIiIiIiMgRxTRN3H437oA70qW0Oq1JFxERERERkSOGYRo0+BswTCPSpYSFpruLiIiIiBwljubp7tIx+A0/br8bkx9jbIIzIYIV/ai1prtrJF1ERERERETaPW/AiyfgiXQZYaeQLiIiIiIiIu2WaZq4A278hj/SpbQJhXQRERERERFplzr6+vP9UUgXERERERGRdmd/68+PBgrpIiIiIiIi0q4cLevP90fnpIuIiIiIiBwBrrzySiZPnhzpMsJq7/nnR2tAB4V0ERERERERAJ555hlOPvlkUlJSSElJYdy4cXz11VcHvH769OlYLBYeffTRJs/n5uZisViaPObMmRPm6g9fRUUF1113Hf369SMmJoacnByuv/56qqurm1xXUFDAxIkTiY2NJT09nT/96U/4/Ye/qdve9ec+w3fY92ptubm5+/yew0XT3UVERERERIClS5dy8cUXc+KJJxIdHc3999/P+PHjWbduHV27dm1y7YIFC/jyyy/Jysra773uuusurrrqquDPCQnt4yzvgyksLKSwsJCHHnqIgQMHkp+fz/Tp0yksLOTf//43AIFAgIkTJ5KRkcGyZcsoKipi2rRpOBwO7r333hb3HTACNPgbQlp/bpomgUAAnC3utl3SSLqIiIiIiBxR/v3vfzNkyBBiYmJIS0tj3Lhx1NfXs3TpUkaOHElcXBzJycmMGTOG/Px8AGbPns2wYcN4+umnyc7OJjY2lqlTpzYZJX7ppZe49tprGTZsGP379+fZZ5/FMAyWLFnSpP/du3dz3XXX8dJLL+FwOPZbY0JCAhkZGcFHXFzcQd9Tc+r7uf2N7g4bNozZs2cDjSF29uzZ5OTkEBUVRVZWFtdff/0B7zd48GD+85//MGnSJHr16sUZZ5zBPffcwzvvvBMcKV+0aBHr16/nxRdfZNiwYZx99tncfffd/N///R9er/eA9947Vf8vf/kLnTt3JjExkenTp+P1evEFfLj8LgJGgLkPzGVI3yGkJ6Vz4nEn8uYbbwbv8dknn5EYlciiDxZxygmn0CmhE8u/WI5hGDzwwAP07t2bqKgocnJyuOeee4Ltdu7cydSpU0lOTiY1NZXzzz+fHTt27FPbQw89RGZmJmlpacyYMQOfr3FE/7TTTiM/P58bb7wxODMinBTSRURERESkKW996I/AT6Y7B/yNz/kaDn3fEBUVFXHxxRfzm9/8hg0bNrB06VKmTJmCaZpMnjyZU089ldWrV7N8+XKuvvrqJoFqy5YtvPbaa7zzzjt88MEHfP/991x77bUH7MvlcuHz+UhNTQ0+ZxgGl19+OX/6058YNGjQAdvOmTOHtLQ0hg8fzoMPPtis6eCh1nco//nPf3jkkUd4+umn2bx5M2+++SZDhgwJ6R7V1dUkJiZitzdOwl6+fDlDhgyhS5cuwWsmTJhATU0N69atO+i9lixZEvydvfLKK7zxxhvcfuftuANuAOY+MJdXXnyFR554hBXfr2DG9TO46sqr+PzTz5vcZ/Zts5n919l8veprBg0ZxKxZs5gzZw63334769ev5+WXXw7W5/P5mDBhAgkJCXz22Wd88cUXxMfHc9ZZZzX5UuHjjz9m69atfPzxxzz//PPMmzePefPmAfDGG2/QrVs37rrrLoqKiigqKgrpMwyVpruLiIiIiEhT9+5/CvdBXTgPBv2i8c8b34HXr4TuJ8Gv//vjNY8OAVd503azDzxSvD9FRUX4/X6mTJlC9+7dARgyZAgVFRVUV1dz7rnn0qtXLwAGDBjQpK3b7eaFF14ITl1//PHHmThxInPnziUjI2Ofvm655RaysrIYN25c8Ln7778fu91+0BHp66+/nhEjRpCamsqyZcuYNWsWRUVFPPzwwwd9b6HWdygFBQVkZGQwbtw4HA4HOTk5jBw5stnty8rKuPvuu7n66quDzxUXFzcJ6EDw5+Li4oPez+l08s9//pPY2FgGDhzIbXfexq3/71b+fOef8fl8zL1/Lm+9/xajThgFQI+ePVi+bDn/fPafnHTKScH73HrHrZwx7gwAamtreeyxx3jiiSe44oorAOjVqxcnndR4/auvvophGDz77LPBL2yee+45kpOTWbp0KePHjwcgJSWFJ554ApvNRv/+/Zk4cSJLlizhqquuIjU1FZvNFpwdEW4aSRcRERERkSPGMcccw9ixYxkyZAgXXnghzzzzDJWVlaSmpnLllVcyYcIEJk2axGOPPbbPiGdOTk6TteWjR4/GMAzy8vL26WfOnDnMnz+fBQsWEB0dDcC3337LY489xrx58w465XnmzJmcdtppDB06lOnTpzN37lwef/xxPJ7GHcvj4+ODj+nTp7eovua48MILaWhooGfPnlx11VUsWLAgOKJ/7733NqmjoKCgSduamhomTpzIwIEDg9Pnm6OgoKDJfX+6Tv2YY44hNjYWwzRw+V0cN+o46urq2LVzF9u2bsPlcjH5nMlkpmYGH6+8+Arbt21v0sfwY4cH/5y3MQ+Px8PYsWP3W8+qVavYsmULCQkJwZpSU1Nxu91s3bo1eN2gQYOw2WzBnzMzMykpKWn2+25NGkkXEREREZGm/lwYehtb1I9/7j+p8R6Wn40J3rDm8OoCbDYbixcvZtmyZSxatIjHH3+cW2+9lRUrVvDcc89x/fXX88EHH/Dqq69y2223sXjxYk444YSQ+njooYeYM2cOH374IUOHDg0+/9lnn1FSUkJOTk7wuUAgwE033cSjjz7aZJ3zT40aNQq/38+OHTvo168fK1euDL6WmJgYUm0/ZbVaMc2mG63tXUcNkJ2dTV5eHh9++CGLFy/m2muv5cEHH+STTz5h+vTpTJ06NXjtTzfAq62t5ayzziIhIYEFCxY0WXefkZGxz473e/bsCb6WlZXV5P39dKkAHHiDuLq6OgBef/N1MrMym7wWFRXV5OfYuNjgn2NiYjiYuro6jj32WF566aV9XuvcuXPwzz/fW8BisWAYxkHvHS4K6SIiIiIi0pTz4JucHZLN3vho7fv+wGKxMGbMGMaMGcMdd9xB9+7dWbBgATNnzmT48OEMHz6cWbNmMXr0aF5++eVgSC8oKKCwsDAYSL/88kusViv9+vUL3vuBBx7gnnvuYeHChRx33HFN+r388subTH2HxvXYl19+Ob/+9a8PWO/KlSuxWq2kp6cD0Lt37/1e15z6fqpz585NZgvU1NSwfXvTUeeYmBgmTZrEpEmTmDFjBv3792fNmjXB6fg/V1NTw4QJE4iKiuLtt98OziLYa/To0dxzzz2UlJQE38/ixYtJTExk4MCB2O32A76/VatWUV5bHgzWX6/4mvj4eLpldyMlNYWoqCh27tzZZGr7ofTq3YuYmBiWLFnC7373u31eHzFiBK+++irp6emH9YWI0+ls3Em+DSiki4iIiIjIEWPFihUsWbKE8ePHk56ezooVKygtLSUmJoZZs2Zx3nnnkZWVRV5eHps3b2batGnBttHR0VxxxRU89NBD1NTUcP311zN16tTgOuP777+fO+64g5dffpnc3NzgGuu906TT0tJIS0trUo/D4SAjIyMYpJcvX86KFSs4/fTTSUhIYPny5dx4441cdtllpKSkHPS9Haq+nzvjjDOYN28ekyZNIjk5mTvuuKPJlO158+YRCAQYNWoUsbGxvPjii8TExATX8v9cTU0N48ePx+Vy8eKLL1JTU0NNTQ3Q+IWAzWZj/PjxDBw4kMsvv5wHHniA4uJibrvtNmbMmLHPiPdPBYwAXq+XGdfM4OZZN5O/I597776Xq39/NVarlYSEBK678Tpm/WkWhmEw+sTR1NTU8OWyL0lITODSyy894Gd2yy23cPPNN+N0OhkzZgylpaWsW7eO3/72t1x66aU8+OCDnH/++dx1111069aN/Px83njjDW6++Wa6det20N/JXrm5uXz66adcdNFFREVF0alTp2a1awmFdBEREREROWIkJiby6aef8uijj1JTU0P37t2ZO3cuU6ZMYfr06Tz//POUl5eTmZnJjBkzuOaaa4Jte/fuzZQpUzjnnHOoqKjg3HPP5W9/+1vw9SeffBKv18sFF1zQpM8777yz2euyo6KimD9/PrNnz8bj8dCjRw9uvPFGZs6ceci2h6rv52bNmsX27ds599xzSUpK4u67724ykp6cnMycOXOYOXMmgUCAIUOG8M477+zzRcNe3333HStWrAjW8lPbt28nNzcXm83Gu+++y+9//3tGjx5NXFwcV1xxBXfdddd+72maJu6AGwODU08/lV69e3HW2LPwerxcMPUCZt0+K3jt7bNvp1OnTjz8wMPs2L6DpOQkjhl2DH+85Y8H/dxuv/127HY7d9xxB4WFhWRmZgbX+sfGxvLpp59yyy23MGXKFGpra+natStjx44NaWT9rrvu4pprrqFXr154PJ59lhm0JosZzru3QzU1NSQlJQWPEhAREREROVq4vH4G3rEQgO//fCrFu3fSo0ePfaY0d0SzZ8/mzTffbLJeuj1p7/W1hGEauP1uAmaA6b+bTnVVNa/8+5VW7yfBmdDq92wJt9vN9u3b9/tvKpQcqpF0ERERERERaVUH2iBODk0hXURERERERFqN3/DT4G+IdBlHLE13FxERERE5ShzN092lbXgDXjwBT5v2qenuIiIiIiIiIj/j9rvxGb5DXygHpZAuIiIiIiIiLWaaJm6/G7/pj3QpHYJCuoiIiIiIiLSIYRo0+BswTCPSpXQYCukiIiIiIiISMu3gHh4K6SIiIiIiIhIS7eAePgrpIiIiIiIi0my+gA93wB3pMjosa6QLEBERERERkUO78sormTx5ckRr8Aa8CuhhppAuIiIiIiICPPPMM5x88smkpKSQkpLCuHHj+Oqrrw54/fTp07FYLDz66KNNns/NzcVisTR5zJkzJ8zVty7TNDn77LOxWCy8+eabwR3cPQEPOwt2csH5F9AluQs9u/Xktv93G35/x97ZPTc3d5/fc7houruIiIiIiAiwdOlSLr74Yk488USio6O5//77GT9+POvWraNr165Nrl2wYAFffvklWVlZ+73XXXfdxVVXXRX8OSEhIay1t7ZHH30Ui8UCND1iLRAIcOHkC+nSpQuLP1lMcVEx1/z2GhwOB3fefWeb1miaJoFAAJxt2m3YaSRdRERERESOKP/+978ZMmQIMTExpKWlMW7cOOrr61m6dCkjR44kLi6O5ORkxowZQ35+PgCzZ89m2LBhPP3002RnZxMbG8vUqVOprq4O3vell17i2muvZdiwYfTv359nn30WwzBYsmRJk/53797Nddddx0svvYTD4dhvjQkJCWRkZAQfcXFxB31Pzanv5/Y3ujts2DBmz54NNIbY2bNnk5OTQ1RUFFlZWVx//fUHrQNg5cqVzJ07l3/+859A4xT3vWegL1m8hI0bNvLMvGcYesxQxp81ntvuvI1nnnoGr9d7wHtO/910Lr7gYu7763306NqDrp26csOMG5q0MQyDuQ/MZUjfIaQnpXPicSfy5htvBl//7JPPSIxKZNEHizjlhFPolNCJ5V8sxzAMHnjgAXr37k1UVBQ5OTncc889wXY7d+5k6tSpJCcnk5qayvnnn8+OHTuCr+9dRvDQQw+RmZlJWloaM2bMwOfzAXDaaaeRn5/PjTfeGJwZEU4K6SIiIiIi0oTL5wr54Td+nO7sN/y4fC7cfvch7xuqoqIiLr74Yn7zm9+wYcMGli5dypQpUzBNk8mTJ3PqqaeyevVqli9fztVXX90kUG3ZsoXXXnuNd955hw8++IDvv/+ea6+99sCfg8uFz+cjNTU1+JxhGFx++eX86U9/YtCgQQdsO2fOHNLS0hg+fDgPPvhgs6aDh1rfofznP//hkUce4emnn2bz5s28+eabDBky5KBtXC4Xl1xyCf/3f/9Hepd0gCZnoH+14isGDR4UfA1g7JljqampYcP6DQe99ycff0LexjzeW/we/3jhH7z91tvM+euPywDmPjCXV158hUeeeIQV369gxvUzuOrKq/j808+b3Gf2bbOZ/dfZfL3qawYNGcSsWbOYM2cOt99+O+vXr+fll1+mS5cuAPh8PiZMmEBCQgKfffYZX3zxBfHx8Zx11llNviD4+OOP2bp1Kx9//DHPP/888+bNY968eQC88cYbdOvWjbvuuouioiKKiooO+j4Pl6a7i4iIiIhIE6NeHhVym4dOfYgJuRMAWFKwhD9+8keO63Icz531XPCas/5zFpWeyibt1lyxJqR+ioqK8Pv9TJkyhe7duwMwZMgQKioqqK6u5txzz6VXr14ADBgwoElbt9vNCy+8EJy6/vjjjzNx4kTmzp1LRkbGPn3dcsstZGVlMW7cuOBz999/P3a7/aAj0tdffz0jRowgNTWVZcuWMWvWLIqKinj44YcP+t5Cre9QCgoKyMjIYNy4cTgcDnJychg5cuRB29x4442ceOKJnDvp3P1+iVJSXELn9M5Nntsb2PcU7znovR1OB3/7+9+IjY1lwMAB3HrHrdw+63Zum30bPp+PuffP5a3332LUCY1//3r07MHyZcv557P/5KRTTgre59Y7buWMcWcAUFtby2OPPcYTTzzBFVdcAUCvXr046aTG61999VUMw+DZZ58NfmHz3HPPkZyczNKlSxk/fjwAKSkpPPHEE9hsNvr378/EiRNZsmQJV111FampqdhstuDsiHDTSLqIiIiIiBwxjjnmGMaOHcuQIUO48MILeeaZZ6isrCQ1NZUrr7ySCRMmMGnSJB577LF9RjxzcnKarC0fPXo0hmGQl5e3Tz9z5sxh/vz5LFiwgOjoaAC+/fZbHnvsMebNm3fQKc8zZ87ktNNOY+jQoUyfPp25c+fy+OOP4/F4AIiPjw8+pk+f3qL6muPCCy+koaGBnj17ctVVV7FgwYLgiP69997bpI6CggLefvttPvroIx56+CFcfhcmZsh97izYSWZqZvDx0P0PBV8bMnQIsbGxwZ9HnjCSuro6du3cxbat23C5XEw+Z3KT9q+8+Arbt21v0sfwY4cH/5y3MQ+Px8PYsWP3W8+qVavYsmULCQkJwfeampqK2+1m69atwesGDRqEzWYL/pyZmUlJSUnI7781aCRdRERERESaWHHJipDbOG0/7t41NmcsKy5ZgdXSdEzwg19+cNi12Ww2Fi9ezLJly1i0aBGPP/44t956KytWrOC5557j+uuv54MPPuDVV1/ltttuY/HixZxwwgkh9fHQQw8xZ84cPvzwQ4YOHRp8/rPPPqOkpIScnJzgc4FAgJtuuolHH320yTrnnxo1ahR+v58dO3bQr18/Vq5cGXwtMTExpNp+ymq1YppNg/TeddQA2dnZ5OXl8eGHH7J48WKuvfZaHnzwQT755BOmT5/O1KlTg9dmZWXx8MMPs3XrVjqldmpyz8suuowTTzqR9xa/R3pGOt9+822T10v2NIbZLhldyMzK5POvfpyenpKa0qz3UldXB8Drb75OZlZmk9eioqKa/Bwb92PQj4mJOeR9jz32WF566aV9Xuvc+ccZAT/fW8BisWAYxs+btAmFdBERERERaSLWEXvoiw7CbrVjt+4bNQ73vntZLBbGjBnDmDFjuOOOO+jevTsLFixg5syZDB8+nOHDhzNr1ixGjx7Nyy+/HAzpBQUFFBYWBndk//LLL7FarfTr1y947wceeIB77rmHhQsXctxxxzXp9/LLL28y9R1gwoQJXH755fz6178+YL0rV67EarWSnt44Lbx37977va459f1U586dm8wWqKmpYfv2pqPOMTExTJo0iUmTJjFjxgz69+/PmjVrgtPxf2rmn2Zy8RUXN3nuhBEncN+D93H2xLMBGDlqJA/NeYjSktLgtPePl3xMYmIi/Qf0x26306t3r/3Wu2b1GhoaGoLB+usVXxMfH0+37G6kpKYQFRXFzp07m0xtP5RevXsRExPDkiVL+N3vfrfP6yNGjODVV18lPT39sL4QcTqdjTvJtwGFdBEREREROWKsWLGCJUuWMH78eNLT01mxYgWlpaXExMQwa9YszjvvPLKyssjLy2Pz5s1MmzYt2DY6OporrriChx56iJqaGq6//nqmTp0aXGd8//33c8cdd/Dyyy+Tm5tLcXEx8OP09LS0NNLS0prU43A4yMjICAbp5cuXs2LFCk4//XQSEhJYvnw5N954I5dddhkpKQcfVT5UfT93xhlnMG/ePCZNmkRycjJ33HFHkynb8+bNIxAIMGrUKGJjY3nxxReJiYkJruX/KY/fQ0rnFFI671tjdnY2uT1ygcZN4voP6M9Vv76Ku++7mz3Fe7h79t1cNf2qfUa8f87n9THjmhncPOtm8nfkc+/d93L176/GarWSkJDAdTdex6w/zcIwDEafOJqamhq+XPYlCYkJXHr5pQf8zG655RZuvvlmnE4nY8aMobS0lHXr1vHb3/6WSy+9lAcffJDzzz+fu+66i27dupGfn88bb7zBzTffTLdu3Q5a8165ubl8+umnXHTRRURFRdGpU6dDN2ohhXQRERERETliJCYm8umnn/Loo49SU1ND9+7dmTt3LlOmTGH69Ok8//zzlJeXk5mZyYwZM7jmmmuCbXv37s2UKVM455xzqKio4Nxzz+Vvf/tb8PUnn3wSr9fLBRdc0KTPO++8M3is2aFERUUxf/58Zs+ejcfjoUePHtx4443MnDnzkG0PVd/PzZo1i+3bt3PuueeSlJTE3Xff3WQkPTk5mTlz5jBz5kwCgQBDhgzhnXfeafJFg2mauAPuJrvzH4zNZuO1Ba9x43U3Mu6UccTGxXLJZZdw6523HrLtqaefSq/evThr7Fl4PV4umHoBs26fFXz99tm306lTJx5+4GF2bN9BUnISxww7hj/e8seD3vf222/Hbrdzxx13UFhYSGZmZnCtf2xsLJ9++im33HILU6ZMoba2lq5duzJ27NiQRtbvuusurrnmGnr16oXH49lnmUFrspjhvHs7VFNTQ1JSEtXV1Yc13UFERERE5Ejj8voZeMdCAL7/86kU795Jjx49ghujdWSzZ8/mzTffbLIevD2JRH2madLgbyBghn8a9/TfTae6qppX/v1Kq987wZnQ6vdsCbfbzfbt2/f7byqUHKqRdBERERERkaOMYRq4/e42CegSGoV0ERERERGRo4hhGjT4GzDMyOxeLgen6e4iIiIiIkeJo3m6uzQKGAEa/A0tOgO9vepo092tB31VREREREREOoSOGNA7Ik13FxERERER6eD8hp8Gf0Oky5BmUEgXERERETkaWSwAYT1KStoHn+HD7XdHuowOr7X+LWm6u4iIiIjIUchubxyvc7lcEa5Ewskb8CqgtxGv1ws0niV/ODSSLiIiIiJyFLLZbCQnJ1NSUgJAbGwslh9G16Vj8Aa8+AK+SJcRdm4j8l9CGIZBaWkpsbGxwS/AWkohXURERETkKJWRkQEQDOrScfgNP37DH+ky2kS0vX2cTmC1WsnJyTnsL7sU0kVEREREjlIWi4XMzEzS09Px+Tr+iOvRwDRNdlTvoLKhMtKltJkBmQMiXQIATqcTq/XwV5QrpIuIiIiIHOVsNtthr6OVyDNMgw0VGyj1lR5VSe/nZ5If6Y6iX52IiIiIiEjHFDACrC1fS6X76BlB76gU0kVERERERI5gPsPH2rK1VHuqI12KtAKFdBERERERkSOUL+BjVekq6nx1kS5FWolCuoiIiIiIyBHIE/CwqmQVLr/Ouu9IFNJFRERERESOMA3+BlaVrsLtj/wZ4dK6FNJFRERERESOIPW+elaVrsIb8Ea6FAkDhXQREREREZEjRK23ltWlq/EZOte+o1JIFxEREREROQJUe6pZU7YGv+GPdCkSRgrpIiIiIiIi7VyVu4o1ZWsImIFIlyJhppAuIiIiIiLSjlW4K1hbthbDNCJdirQBhXQREREREZF2qqyhjPXl6xXQ98c0ob400lW0OoV0ERERERGRdqjEVcKG8g2YmJEupf3xNUBlPvjqI11Jq7NGsvP77ruP448/noSEBNLT05k8eTJ5eXkHbTNv3jwsFkuTR3R0dBtVLCIiIiIiEn7F9cUK6PtjGFC9G0o2dMiADhEO6Z988gkzZszgyy+/ZPHixfh8PsaPH099/cE/7MTERIqKioKP/Pz8NqpYREREREQkvIrqisiryFNA/zlPLZRugLpi6MCfTUSnu3/wwQdNfp43bx7p6el8++23nHLKKQdsZ7FYyMjICHd5IiIiIiIibaqwrpBNlZsiXUb7YgSgZneHXH++PxEdSf+56upqAFJTUw96XV1dHd27dyc7O5vzzz+fdevWHfBaj8dDTU1Nk4eIiIiIiEh7s6t2lwL6zzVUw551R01Ah3YU0g3D4IYbbmDMmDEMHjz4gNf169ePf/7zn7z11lu8+OKLGIbBiSeeyK5du/Z7/X333UdSUlLwkZ2dHa63ICIiIiIi0iI7a3eypWpLpMtoPww/VGyHii1g+CJdTZtqNyF9xowZrF27lvnz5x/0utGjRzNt2jSGDRvGqaeeyhtvvEHnzp15+umn93v9rFmzqK6uDj527twZjvJFRERERERapKCmgK1VWyNdRvvRUNU4et5QEelKIqJdHMH2hz/8gXfffZdPP/2Ubt26hdTW4XAwfPhwtmzZ/7dOUVFRREVFtUaZIiIiIiIiraqgpoBt1dsiXUb7EPBDdQE0VEa6koiK6Ei6aZr84Q9/YMGCBXz00Uf06NEj5HsEAgHWrFlDZmZmGCoUEREREREJj/yafAX0vRoqoWRdSAHda/jZ4toTxqIiI6IhfcaMGbz44ou8/PLLJCQkUFxcTHFxMQ0NDcFrpk2bxqxZs4I/33XXXSxatIht27bx3Xffcdlll5Gfn8/vfve7SLwFERERERGRkOXX5LO9enuky4i8gB8qtjU+DH9ITct8tTyzewnbqjrWFx0Rne7+5JNPAnDaaac1ef65557jyiuvBKCgoACr9cfvEiorK7nqqqsoLi4mJSWFY489lmXLljFw4MC2KltERERERKTFdlTvYEfNjkiXEXkNlVCV33jEWgtkRaUwOf14Kj0da3q8xTTNjnsK/H7U1NSQlJREdXU1iYmJkS5HRERERKTNuLx+Bt6xEID1d00g1tkutqg6qiig0zhiXhX62vNafwOv7FnGhNRj6B7TKfj8aSfc1NoVtrpQcmi72d1dRERERESkI1NA54dzz9e3aHO4/5Z9z5q6nbxU/DlGBx5r1ldnIiIiIiIiYZZfk390B3QjANU7wVXe4luc1/lYKv0uzu98LFaLpRWLa180ki4iIiIiIhJGBTUFR/cmcZ7axnPPQwzoW1zFvLbnS/au0I61RfH7buPIikoJR5XthkbSRUREREREwmRnzc6j95g1w4CaQqgvAZo/Pd1n+Hmn7HuWVq7DBHrGpHNcYs+wldneKKSLiIiIiIiEwc7anWyt3hrpMiLD64LK7eB3h9SswF3Gv4o+o9hbDcDopD4Mjs8OR4XtlkK6iIiIiIhIK9tVu4utVUdhQDdNqCuGmiJCGT0PmAYLy1exsHw1BiaJthguzjjxqAvooJAuIiIiIiLSqnbX7WZL1ZZIl9H2/B6o3AHeupCaFXmq+FfRZ+z0NK5ZH56Qy6+6nECcLToMRbZ/CukiIiIiIiKtpKiuiM2VmyNdRturL2/cvd0MNLuJYRp8XLmed8u+w28axFqdTO1yAsceRevP90chXUREREREpBUU1xezqXJTpMtoW4YfqgpCPve8zFvLi8Wfs7VhDwAD47pyScYYkuyx4ajyiKKQLiIiIiIicphKXCXkVeRhhrAO+4jnqYWK7WD4Qmq2sb6QZ3Z/hNf0E2Wx84v0kZyY1AdLBz77PBQK6SIiIiIiIoehrKGMDeUbjp6AbpqNR6vV7SGUzeH26hqVitNqJ8eZxqUZJ9HJmdD6NR7BFNJFRERERERaqLyhnPXl64+egO53N46e+1whNdvq2kOv2C4AJNijuTHnHDo5ErBq9Hwf1kgXICIiIiIiciSqdFeyrnwdhmlEupS2UV8OJRtDCuimafJC0ac8uvN9vq3ZHnw+3ZmogH4AGkkXEREREREJUbWnmjVla46OgG4EoCo/5M3hACwWC2mOBKxYqPaHNvp+tFJIFxERERERCUGtt/boCejeeqjYBgFvs5v4zQD1AU9wp/az0o7hmPgcukWnhavKDkUhXUREREREpJnqffWsLl2N3/BHupTwqy1u3CAuhPX2e7zVPF/4KSYmN3WfiN1iw2axKqCHQCFdRERERESkGVw+F6tKVuEL8cixI07AD5U7wFPd7CamafJF9SbeKPkKnxkg1uqk2FNNt+jU8NXZQSmki4iIiIiIHILb72ZV6Sq8RvOnfR+R3LVQGdrZ57V+N6/s+YI1dTsB6BubyeUZJ5HsiAtXlR2aQrqIiIiIiMhBeANeVpWuwhPwRLqU8DFNqC1qnOIewvT29fW7eKnoC2oCDdgtViZ1OpbTUgZq5/bDoJAuIiIiIiJyAD7Dx6rSVTT4GyJdSvj4vY2j5966ZjfxGn7eLv2WT6o2AJDhTOaKzFM0vb0VKKSLiIiIiIjsh9/ws6Z0DfW++kiXEj7umh+mtzd/I7xiTxXPFX5CobfxSLZTkvtzfufjcFoVL1uDPkUREREREZGfMUyDtWVrqfHWRLqU8DDNxp3b6/bQ3OntpmmyomYLr+9Zgdf0k2CL5tKMkxgU3y28tR5lFNJFRERERER+wjRN1pWto8pTFelSwqMF09sBvqrZykvFXwDQLzaTaZknk/jDWejSehTSRUREREREfmCaJhsqNlDuLo90KeHRgunte41IyOXTqg0Mje/OmalDtDlcmCiki4iIiIiI/GBz1WZKXCWRLqP1tWD3dtM0WVmXzzHxOVgtVhxWOzNzJmKzWMNb61FOn66IiIiIiAiwrXobhXWFkS6j9QV8UL65MaSHcLzai8Wf88/CpXxQvjr4nAJ6+OkTFhERERGRo15BTQEFNQWRLqP1eWqhZEPj/4aof2wWNqzE2aLCUJgciKa7i4iIiIjIUa2wrpBt1dsiXUbrqy2CmuaPnhumSaW/jjRHAgDHJ/WiZ2x68GdpGxpJFxERERGRo1aJq4TNlZsjXUbrMvxQtqXxiLVmBvRav5undi3m4fz3qPW7g88roLc9jaSLiIiIiMhRqbyhnI0VGzFDWKfd7nnroXwrGL5mN9neUMI/C5dS5XfhsNjY5SlngL1rGIuUg1FIFxERERGRo061p5p15eswTCPSpbSeuhKo3kUou7d/UrWBBSVfY2CS7kzkt1mnkxWVEt465aAU0kVERERE5KhS561jTdmajhPQDQOqdkBDZbObNAS8vFz8BSvr8oHGM9AvzhhDtNURpiKluRTSRURERETkqOHyuVhduhq/4Y90Ka3D726c3v6TdeSHsttdwT8Kl1Lqq8GGlV+kH88pyf2xWCxhLFSaSyFdRERERESOCp6Ah1Wlq/Aa3kiX0joaKqEyH8xAs5t8Wb2Z1/Z8ic8MkGKP4zdZp5Eb0zmMRUqoFNJFRERERKTD8wV8rCpZhSfgiXQph880oXo31O9pdhOv4effJStYXt24k/3AuK5MyzyZOFt0uKqUFlJIFxERERGRDs1v+FldthqX3xXpUg5fwA+V28BT2+wm9QE3j+9cyG5PJRYsTOw0jDNTh2LV9PZ2SSFdREREREQ6LMM0WFe+jlpv80Ntu9WC49UAYq1RpDriqfY3cGXmKfSLywpTgdIaFNJFRERERKRDMk2TDRUbqHQ3f9fzdqu+DKoKaO7xagHTwDANHFY7FouFyzJOwmv4SXbEhbdOOWwK6SIiIiIi0iFtqtxEqas00mUcHsOA6p3gKmt2k1q/m3lFn5Boi2Fa5slYLBZibVHE2qLCWKi0FoV0ERERERHpcLZXb6eovijSZRwevxcqtoGvPqRme7zVbHEVY7fYKPXVku5MDFOBEg4K6SIiIiIi0qHsqt1Ffk1+pMs4PN66H9afh36ee+/YLlySMYbs6DQF9COQNdIFiIiIiIiItJYSVwlbqrZEuozDU18GpZuaHdD9ZoA3Sr6iyFMVfG5UUm+yolLCVKCEk0K6iIiIiIh0CBXuCjZWbIx0GS1nGI2bw1Xl09wN4qr9Lv63YCEfV67nH4UfEzCN8NYoYafp7iIiIiIicsSr9dayrmwdxpEaUgO+xvXn3rpmN9nq2sM/C5dSE2ggxupgcufjsFk0DnukU0gXEREREZEjWoO/gTWlawiYgUiX0jIhnn9umiafVW3kPyVfYWCS6Uzmqq5n0FnrzzsEhXQRERERETlieQNeVpeuxmt4I11Ky7gqoDIfaN4MAK/h59U9y/mqZisAIxJ6cEnGiURZHWEsUtqSQrqIiIiIiByR/Iaf1aWrafA3RLqUlqkphNrmHxNX5avn77s/YqenHCsWzu98HKenDMRisYSxSGlrCukiIiIiInLEMUyDdeXrqPM1fw13u2EYULkd3FXNbrKjoZRndn9ETaCBeFsUv846jb6xmeGrUSJGIV1ERERERI44eRV5VLorI11G6PxeKN8CIYz+f129lZf3fIHfNMh0JnN117F0ciaEsUiJJIV0ERERERE5omyr2sYe155IlxE6Ty1UbAWj+RvcrarN54XizwAYEp/NtMxTiNb68w5NIV1ERERERI4Yu+t2U1BbEOkyQldfHtL553sNjs+mT0wGuTGdObfTCKxaf95E1/yv4IRIV9G6FNJFREREROSIUNZQxpbKLZEuI3TVu6GuuNmXV/rqSbTHYLNYsVmszMger/PPD6A+vjNs/hD6jIt0Ka1Gv2kREREREWn3qj3VrC9fjxniSHREGUbj+echBPTNriLm7HibN0u/Dj6ngN7I7mug94YPyN6+LPhcVVoP6HFyBKtqfRpJFxERERGRds3lc7GmbA2G2byzxNsFv7cxoPtdITWrD3hwGR62NZTiNfw4rYpsmCYZu1fSM28JTp+LgM1BUddh+J2xja/boyJbXyvTb1xERERERNotb8DL6rLV+A1/pEtpPm99Y0A3fCE3HZaQy++yTmdAXFcFdCC+uog+698jqXo3APVxndgy4KwfA3oHpN+6iIiIiIi0SwEjwJqyNbj97kiX0nwNVVCxHWjeqL8r4OG1PV9yfufjSHHEAXBMQvfw1XeEsPsa6LF5KVkF32DBxG9zsqP3qezuPhLTaot0eWGlkC4iIiIiIu2OaZqsL19Prbc20qU0X+0eqNlNc3dwL/fV8tSuDyn2VlPtd3F99llYjvbd202TjN2r6LnpQ5zexqUCezIHs7XfmXijj46z4RXSRURERESk3dlctZlyd3mky2ge04TqnVBf2uwmOxpK+fvuJdQG3CTbY/ll+qijPqDH1RTTd/37JFXtBBqntm8eeHbj5nD7YcVCz5gubVlim2hRSP/Xv/7FU089xfbt21m+fDndu3fn0UcfpUePHpx//vmtXaOIiIiIiBxFdtbspLCuMNJlNI8RaJze7qludpOVtfm8UPQpPjNAt6hUruk6luQfprofjWx+Lz02f0TX/K+xYBKwOdjR+1R2dR91wKnt0VYHA+O6kWiPaeNqwy/kvfyffPJJZs6cyTnnnENVVRWBQACA5ORkHn300dauT0REREREjiIlrhK2Vm+NdBnN4/dCaV6zA7ppmiypWMs/Cz/GZwYYFNeNG3LOPqoDOoBpsZJWuhkLJiUZA/nq5Bns7HHiAQN6miOeYxN6dsiADi0I6Y8//jjPPPMMt956Kzbbjx/acccdx5o1a1q1OBEREREROXpUe6rZWLEx0mU0j9cFpRvB39CsywOmwWt7vuTN0m8wgZOT+3NV1zOIsjrCW2c7lVi1C4vROOBr2OzkDZrEquMuY/2wC/BEJ+63jQXoGZPOkPgcHB1487iQp7tv376d4cOH7/N8VFQU9fX1rVKUiIiIiIgcXVw+F2vL1h4ZZ6G7a6BiG5iBZl3eEPDyXNEnbKjfjQX4RefjOS1l4FG7Br3v2nfJ2vUdmwecxe7uIwGoSss9aBunxc6g+G4k2Tvu0Wt7hRzSe/TowcqVK+nevemxAB988AEDBgxotcJEREREROTo4DN8rC1bi68F54q3ufoyqCqguTu4V/rqeWr3hxR6KnFYbFyRecpRf8RabWImJhai3DXNuj7ZHsvAuG5HzbnxIb/LmTNnMmPGDNxuN6Zp8tVXX/HKK69w33338eyzz4ajRhERERER6aAM02Bd2TpcflekSzm0mkKoLWr25cWeKp7YtYhqv4sEWzTTu40jJ7pTGAtsf2w+N923fU5tYialmYMAKO42jKrU7jTEH/qzyIlOo0d0+n5nHXj9BhX1HjJaverICjmk/+53vyMmJobbbrsNl8vFJZdcQlZWFo899hgXXXRROGoUEREREZEOalPlJqo8VZEu4+BMEyrzoSG0I+FSHHEk2KKJtTqZ3m0cqY74MBXY/liMAJm7viN38yc4fS4aYpIp69If02rDtNoOGdDtFhv9Y7Po5Nz3bPRat5+yOg81DT5MUEgHuPTSS7n00ktxuVzU1dWRnp7e2nWJiIiIiEgHt6N6B8X1xZEu4+BacMTaXlFWB7/vNg6HxU6MzRmG4toh0yStdDM98z4krr4MAFdcGlv7jcO0NG/f8jhbFIPjspt8Zn7DoLLeR1mdB4//CNi34DCEvLv7T8XGxh5WQL/vvvs4/vjjSUhIID09ncmTJ5OXl3fIdq+//jr9+/cnOjqaIUOG8N5777W4BhERERERaXt76vewo2ZHpMs4uIAPSjeFdMTae2UrWVz+46lXifbYoyagx9cUcczX/2LId/OJqy/D64hl04Cz+XrMdMrT+0EzNsrLcCYzIqFH8DNr8AXYWeFifWENu6saOnxAhxaMpA8fPny/6wEsFgvR0dH07t2bK6+8ktNPP/2Q9/rkk0+YMWMGxx9/PH6/nz//+c+MHz+e9evXExe3/7MCly1bxsUXX8x9993Hueeey8svv8zkyZP57rvvGDx4cKhvR0RERERE2li1p5q8ykMPzkWU3w1lmyHgbXaTPFcR75evBGBAXBbdotPCVFz74nTX0HPTx3QpXIUFMCw2duWOIr/nSQQc0c26hxULvWMzyIpKwTRNqlxeyuo81Hmat4N+R2IxTbN52xL+YNasWTz55JMMGTKEkSMbt8v/+uuvWb16NVdeeSXr169nyZIlvPHGG5x//vkhFVNaWkp6ejqffPIJp5xyyn6v+dWvfkV9fT3vvvtu8LkTTjiBYcOG8dRTTx2yj5qaGpKSkqiuriYxcf/n74mIiIiIdEQur5+BdywEYP1dE4h1tv1u2W6/m+/2fIfXaH74bXPeOijf0jjVPURvl35LqiOOk5L7h6Gw9sXm95K9/Quyty/HZvgB2JMxiO19x+KOTW72fZwWO4Pjs4m1RlFR76Ws1os30PwR82HjLg619DYXSg4N+V9lWVkZN910E7fffnuT5//617+Sn5/PokWLuPPOO7n77rtDDunV1Y3TSFJTUw94zfLly5k5c2aT5yZMmMCbb7653+s9Hg8ejyf4c01N87b5FxERERGR1uU3/KwpW9O+A3pDVeMadJoXEusDHixArC0KgPM6Hxu20tqTpIp8Bq76D1GeOgCqk7PZ0v9MapO7hXSfZHscvaMyqKoNsKO+BiOkIeSOKeQ16a+99hoXX7zvNxUXXXQRr732GgAXX3xxs9aW/5RhGNxwww2MGTPmoNPWi4uL6dKlS5PnunTpQnHx/jecuO+++0hKSgo+srOzQ6pLREREREQOn2marC9fT72vPtKlHFh9GVRso7kBvdJXz6MF7/PM7o/w/TCSfLRwxXXCFvDREJvC2mEX8v2oK0MO6KmWJBLcaWzZ00BZnVcB/Qchh/To6GiWLVu2z/PLli0jOrpxvYFhGME/N9eMGTNYu3Yt8+fPD7Wkg5o1axbV1dXBx86dO1v1/iIiIiIicmhbq7ZS4a6IdBkHVlMIVflA85JioaeShwv+S7G3ijJfLdX+hvDWF2FOTx3ddnwZ/NkXFcfK46fx1UnXUpYxoFmbwkHjlzUud4Co+mSM2jhq3UfXlxvNEfJ09+uuu47p06fz7bffcvzxxwONa9KfffZZ/vznPwOwcOFChg0b1ux7/uEPf+Ddd9/l008/pVu3g3/7kpGRwZ49e5o8t2fPHjIy9n86XlRUFFFRUc2uRUREREREWldhXSG76nZFuoz9M83GcO5q/hnoW1x7+PvuJTQYXjKcyVzb7UxSHPvf+LojsPm9HP/5kzh8DbhiU6lI7wtAXVJms+9hGAY1Hj9et4VsWwYxVmW0Awk5pN9222306NGDJ554gn/9618A9OvXj2eeeYZLLrkEgOnTp/P73//+kPcyTZPrrruOBQsWsHTpUnr06HHINqNHj2bJkiXccMMNwecWL17M6NGjQ30rIiIiIiISZpXuSjZXbo50GftnGFC5DdzNPwN9VW0+84o+wW8a9IxJ5+quY4mzdezAGbA7Keo6jOTKfLxR8SG19QcMahr81Hh8xFti6enIwG6xhanSjqFF2zleeumlXHrppQd8PSYmpln3mTFjBi+//DJvvfUWCQkJwXXlSUlJwXtMmzaNrl27ct999wHwP//zP5x66qnMnTuXiRMnMn/+fL755hv+/ve/t+StiIiIiIhImLh8LtaVr8Ns5hTyNmX4oXxr407uzfR51UZe27MCE5Mh8dlcmXkqTmvb75AfbtGuSnptXER+r1OCo+U7+pyOYbU1e1q7129Q3eCjzuPHNCHDnkKmPW2/x3lLUy3+G+X1eikpKcEwmm6qkJOT0+x7PPnkkwCcdtppTZ5/7rnnuPLKKwEoKCjAav1x6fyJJ57Iyy+/zG233caf//xn+vTpw5tvvqkz0kVERERE2hGf4WNt2Vr87XFDNb8Xyjc3noXeDKZp8n75quAZ6GOS+nJhlxOwWULe4qtds/q9dN/2Odk7lmM1Atj9blaNvAIAw9a86Oj2Bahu8OHyBDABm8VKd2cXkm2hjcAfzUIO6Zs3b+Y3v/nNPpvHmaaJxWIhEGj+WYLNOaJ96dKl+zx34YUXcuGFFza7HxERERERaTumabKhfAMuvyvSpezL1wBlm8HwNetywzR5o+QrPqnaAMDZacdwdtqwjjUibJp02rOR3hsXEu1uPLK6Iq0nWwZMaPYtGrwBqhq8NHh/HMSNsjro6cjU+vMQhRzSr7zySux2O++++y6ZmZkd6y+niIiIiIgctna7k7untnGKu9m8gcWAafBy8Rd8VbMVgAvSR3FqyoBwVtjmol2V9Fn/PmllWwBoiElma//xlKX3a9bUdpfXT5XLh9vXdIZ1oi2WXK0/b5GQQ/rKlSv59ttv6d+/fzjqERERERGRI1hxfXH73Mm9oQoqttPcM9AB/lPyFV/VbMWKhcsyTuL4pF5hK6+tWQw/OduWkbPtc2yGH8Nio6DniRT0PAnD5jhk+3pPYzj3+Pf9PLvYU8jS+vMWCzmkDxw4kLKysnDUIiIiIiIiR7BqTzWbKjdFuox91ZdBVQHNPQN9r9NSBrC2bicXdjmBIfHZ4aktAlLKttFn/XvEuhpnO1Sm9WDTgLNpiO900HamaVLvDVDl8uHdTzi3Wix0d3QhxZYQlrqPFiGH9Pvvv5+bb76Ze++9lyFDhuBwNP2WJTExsdWKExERERGRI4Mn4GFd2ToMs/kj1W2ithhqdjf7csM0sf4wApzuTOL2HlNwWDvGlG2nu5ZeGxfRpXgdAJ6oeLb2H09JxqCDTm03TZN6zw/hPLD/36/TYqenM5NYa3RYaj+ahBzSx40bB8DYsWObPN+SjeNEREREROTIZ5gGa0rX4DW8kS6lqapdUL+n2ZdX+108vWsJ53YezsC4bgAdJqADOD11pBevx8TC7u7Hs733aQQcBw7Ve8N5pcuLL3DgWQjx1mh6ODNxWDrecXSREPKn+PHHH4ejDhEREREROULlVeRR52v+eeNhZ5pQmQ8N5SE1W1Kxjp2ecv69ZwW39sjqEEesOd21eKMbp5/XJWWypf94qlNyguefH0idx09V/YFHzvdKsyeSbU8Pzj6QwxdySD/11FPDUYeIiIiIiByBdtbuZI+r+aPVYWcYULkN3NUhNz2v8wh8hp+xqYOP+IBuMQL03rCQzN3f882JV+OK7wzA7txRB21X7/FTeYA1503uD3R1dCbdntxKFcteLZ6P4HK5KCgowOttOqVl6NChh12UiIiIiIi0f5XuSrZVbYt0GT8yAlC+BbzNH9Uv8VbTyZGI1WLBbrHxq4zRYSyw7ZgWK1HuaqxGgNTSLcGQfiAur5/K+v3v1v5zdouVHo5MEmyxrVWu/ETIIb20tJRf//rXvP/++/t9XWvSRUREREQ6vgZ/A+vL12OGuGN62AT8ULYZ/K5mN8mrL+Lvu5cwKqk3F6aPOuKPDHO6azCsdvzOWLBY2DzwHHa5KqhK63HANg3exjXnPz/n/ECirQ56OrKItjpbq2z5mZDncNxwww1UVVWxYsUKYmJi+OCDD3j++efp06cPb7/9djhqFBERERGRdiRgBFhbthaf4Yt0KY38XijLCymgr6vbxVO7F+M1/ZR4q/G3t13pQ2GaZBV8zcjP/kbvjYuDT3tikg4Y0N2+AEXVDRRVu5sd0BNtsfR1Ziugh1nII+kfffQRb731FscddxxWq5Xu3btz5plnkpiYyH333cfEiRPDUaeIiIiIiLQTeZV51PvqI11GI78bSjdBCF8YrKrN57nCTwhgMCQ+m19nnnbE7uIeW1tCv3XvklS1C4CY+jKsAR+GzbHf671+g0qXl3pPaDOg0+3JdLV3OuJnGxwJQg7p9fX1pKenA5CSkkJpaSl9+/ZlyJAhfPfdd61eoIiIiIiItB+763ZT4iqJdBmNvPWNa9ANf7ObfFOzjX8VfYaByYiEXKZlnnJEbhJnDfjJ2fYZOdu+wGoa+G1Otvc9g905x8F+3o8vYFBZ3xjOQ1mgYLVY6GbvTCd7UusVLwcVckjv168feXl55Obmcswxx/D000+Tm5vLU089RWbmwbfxFxERERGRI1ett5atVVsjXUYjTy2UbwWz+SPCX1Zv5uXiLzCBkYm9uDRjDNYjMKAnVeyg39r/EutqPGKuLL0vmwecjSdm3yDtNwyqXD5q3X7MELcPsFts9HBkaIO4NhZySP+f//kfioqKALjzzjs566yzeOmll3A6ncybN6+16xMRERERkXbAZ/hYV74Ooz2s3XbXNAZ0ml/LZ5Ubea3kSwDGJPVlapfRR9zZ3ja/h155H5K181sAPFHxbB5wNmVd+sPP3kvAMKhu8FPT4MNowd5+2iAuckIO6Zdddlnwz8ceeyz5+fls3LiRnJwcOnXq1KrFiYiIiIhI+5BXkYfb7450GdBQBRXbIIRJ2x9VrGNB6dcAnJYygCmdRx5xa6tTyrbRb+07RP9w/nth9rFs6zsWvyO6yXWGYVLj9lHV4MNo4fcpibZYch0Z2C1H5jr9I12Lz0nfKzY2lhEjRrRGLSIiIiIi0g7trN1JWUNZpMuA+nKoyieUgL6wfDXvljXunXVm6hAmdRpxRAV0i+Gnz/oPyNrV+B4aYpLJGzxpn13bDcOk1uOn2uWlGUedH1BnexLd7J2PqM+oowk5pAcCAebNm8eSJUsoKSnB+NnXMx999FGrFSciIiIiIpFV7alme/X2SJcBdSVQvTOkJu+XreS98pUAnJM2jLPSjjniwqdpsRHdUAnA7pzj2dZ3LAF70ynodR4/lfVefIGWn1lvAbo5OtPZnnwY1UpraNGa9Hnz5jFx4kQGDx58xP0lFxERERGR5vEZPtaXr4/8OvTaYqjZHXKznOhO2LBybucRjEsdHIbCwsPm9wAQsEeBxULe4EnEuCr3GT1v8AaocHnxNPOc8wP2Z7GS68ggyRZ3WPeR1hFySJ8/fz6vvfYa55xzTjjqERERERGRdiKvIg9PwBPZImoKobaoRU0HxXfjth6/oJMzoZWLCp+kinwGrH6Tik692DT4XAA8Mcl4YpKD13j9BhUuL64QzzrfnyiLnZ7OLGKsUYd9L2kdIZ834HQ66d27dzhqERERERGRdqKwrjDy69Crd4cU0A3T5K3Sbyj11gSfO5ICOoDFNIl2V5NSvi04or6X3zAorfWwu7KhVQJ6nDWavlHZCujtTMgh/aabbuKxxx7DDPWQPREREREROSK4fC62VG2JbBFVO6GuOKQm75ev5MOKtfzfrkX4DH+YCmt9Dk9d8M9VabmsO+aXfDPmmsbp7jRuCldZ72VXZUPjeeet0GeKLZ4+zm44LIe9l7i0smb9RqZMmdLk548++oj333+fQYMG4XA4mrz2xhtvtF51IiIiIiLSpgzTiOx56KbZuIO7qzzkpicn92N1bQHj04bisLb/8Gkx/PTY9DFZO7/lmzFX445NBaA0cxAApmlS5wlQWe85rB3bfy7DnkKWQ8dnt1fN+publJTU5Odf/OIXYSlGREREREQia1vVNup99ZHp3DShcjv8sJt5qBLtsdycOwmbJeQJw20urraEAasXEF+7B4C0ks3szh0VfL3BF6CizounFdO51WIhx5FOqi2x1e4pra9ZIf25554Ldx0iIiIiIhJhFe4KdtXtikznLQjohmny2p7l9IhJZ1RS475Z7T6gmyZd87+i16YPsRoBvM5Y8gZPojy9HwC+gEFlvZe6Vlhz/lN2i5UejkwSbLGtel9pfc3+G+x2u3n77bepra3d57WamhrefvttPJ4I7/woIiIiIiIt4gv42Fi+MTKdGwZUbA05oM/fs4wvqjfxSvEyKnx1h24UYU53LUO/eYk+GxdiNQKUd+7D12OmU57eD8MwqPhh3XlrB/Qoq4O+zmwF9CNEsxdqPP3007z99tucd955+7yWmJjI//7v/1JQUMAf/vCHVi1QRERERETCb2PFRryGt+07Ngyo2Aae6uY3MU1e3bOc5dWbsWDhssyTSHXEh7HIw9epeAP91r2Lw9dAwGpna//xFGYfCxYLtW5/q6873yveGk1PZxZ2i631by5h0eyR9JdeeokbbrjhgK/fcMMNvPDCC61Rk4iIiIiItKHddbspd4e+Udtha2FAf23PcpZVb8KChWmZJ3NcYs8wFnl4bH4P/da8xeCVr+PwNVCbmMk3J15NYc5xePwGhVUNlNaGJ6Cn2hLo7eymgH6EafZI+ubNmznmmGMO+PrQoUPZvHlzqxQlIiIiIiJto95Xz9aqrW3f8d4p7p6aQ1+7t8kPAf2LIySgJ1YWMGD1m8Q0VGFioaDnGHb0PhUfFiprPdS10nFq+5NpTyXTkRamu0s4NTuk+/1+SktLycnJ2e/rpaWl+P1HzlmEIiIiIiJHO8M0WF++vu2PWzMMqNgCnn33uzpgk58F9MszT2rXAT2mvpzhXz2PxTRpiElm49DJVCVnU+P2U+nyYoTpI7daLGTb00mzawf3I1WzQ/qgQYP48MMPOfbYY/f7+qJFixg0aFCrFSYiIiIiIuG1tWpr2x+31sKA/vqeL38M6BkncXxirzAWefga4tIo6jYCa8DH5gFnUY+D8ip3qx6p9nNH4w7uZgecyt/skP6b3/yGmTNnMmjQIM4999wmr73zzjvcc889PPzww61eoIiIiIiItL6Khgp21+1u204NA8o3g7f5O7GbpsnrJV/yeXUeFmgM6EntM6CnlWyiNjETb3QCAJsGno3fhMp6H7Vud1j7jrLY6eXsSrTVGdZ+2hNvdCfqkvpFuoxW1+yQfvXVV/Ppp59y3nnn0b9/f/r1a/wwNm7cyKZNm5g6dSpXX3112AoVEREREZHWs6lyM9a2HIRsYUD/T8lXfF61N6Cf3G4DercdX9J74yIqU3NZdfxlmFiodQeoCOPU9r3irFH0dGbhsDQ73h3RDGsUdUl98cZ0jnQpYdHs3d0BXnzxRebPn0/fvn3ZtGkTeXl59OvXj1deeYVXXnklXDWKiIiIiEgr87XlcWstCOgAG12FfFK1AYBL2/EIOkB5p974bU7qErrg9foprHZTVhf+gJ5ki6OPs9tREtAtNMR2pTJ9VIcN6BDCSPpeU6dOZerUqeGoRUREREREOpoWBnSA/rFZTOw0nDhrFKOSeoehuMMTW1eKK74xLDbEd+LLk65lTyCamhpf2HZt/6nO9iS62TtjsVjaoLfICtjjqE3uj9+ZFOlSwu5o+LpFRERERESAep+rbTtsYUA3TBOrxYLFYuGstAMfAx0p1oCP3hsWkrnre1aOvJzq1FzqPX4qXHZ8hq9NaujqSKOLPbVN+ookEwsNCbm44ruDJaSJ4EcshXQRERERkaOAYRpsrNjYhh3+sIt7iAH9i6o8vqvdwdVdzyDK6ghTcS0XW1fKwJX/Ib6uBBOIqypkkz2Dek+gTfq3WizkOLqQaktok/4iyedIpC65PwFHfKRLaVMK6SIiIiIiR4Ht1dtxtdVxa4YBFVtDOmYNoD7g5q3Sb2gwfKyo3sopKf3DVGALmCYZu1fRZ8P72AI+PM44vu0/iU1RXTHaKKAfLUesmRYr9Qm9cMd1g6NgKv/PKaSLiIiIiHRwle5KdtbubJvODAMqtoGnJuSmcbZoru02ntV1BZyc3H6O1rIGfPRZ/x6Zu1cBUJ7ag6W5Z1FtiYUwbwy3l8Nip7czixhrVNt0GCHeqFTqkvph2GMiXUrEtDikb9myha1bt3LKKacQExODaZpHxYYFIiIiIiJHEp/hY0PFhrbpzDCgcht4qkNq5jP8OKyN0SQ3pjO57Wjn7mhXBYO/f5342j2YWFjf/WS+6nQcJm2XfWKsTno5u+LswDu4mxY7dYm98cRlNb+NaVLpaps9ANpSyL/l8vJyfvWrX/HRRx9hsVjYvHkzPXv25Le//S0pKSnMnTs3HHWKiIiIiEgLbKrchDfQBsetmSZUbgd3aAF9k6uIF4o+46qsM+ge0ylMxbVMWkkeA1a/id3vweOI5dNe57IzLrtNa4i3xtDTmYnd0paH2rctb1Qadcn9MWwHnyXgCxhsL6tnS0kdW0rr2FpShwlccGw3rNaOM2Accki/8cYbsdvtFBQUMGDAgODzv/rVr5g5c6ZCuoiIiIhIO1FcX0ypqzT8HQUDelVIzbY3lPD0riV4TT9LK9dzRcwp4akvVKZBj81L6b7tcwDKE7ryYe5E6p1tu1lbii2e7o4MrB10xrJhdVCf2AdPbMYBr/H6Db7aXsE3+RVsLK7FbzQ93M5hs7C7qoHs1I6zTj/kkL5o0SIWLlxIt27dmjzfp08f8vPzW60wERERERFpuQZ/A5srN7dNZ1X50FAZUpOd7nKe3LUYr+mnX2wml2ScGKbiQmSaDPluPmmlWwDY2GU4X2adimFt25HsdHsy3RztZ9p/a/NEd6YuqR+mzbnPawHDxPaTkfFXvi7A429c/J8Ybad3enzjo3M8OamxHSqgQwtCen19PbGx+34IFRUVREV17E0MRERERESOBKZpsrFiIwGzDXYdr9oJrvKQmhR5qvjbrkU0GD56xqRzVdczgmvSI85ioTy1J0nl+Xze/Uy2pQ44dJtW1pHPQDesDuqS+uKN6bLPaxX1Xv7z3S52VzVw57kDsVgsOO1WzhzQBbvNwoicFDKTojv8Xmgh/0s4+eSTeeGFF7j77rsBsFgsGIbBAw88wOmnn97qBYqIiIiISGjya/KpDnHzthap3g31JSE1qfDV8bddi6gLeMiJTmN613GRPw/dNLH7GvA7Y3F5/XyZMJjvB3anPiqxTcuwAN2dXUi1tW2/bWV/o+c/3YDcabfyXUElvoBJcY2bzKTGHd4nD+8akXojJeSQ/sADDzB27Fi++eYbvF4vN998M+vWraOiooIvvvgiHDWKiIiIiEgzVXuqya9pg2WotUVQVxxSkzq/m7/tWkyV30WGM4lru51JzH6mO7cla8BH33XvklC1m0VDplHptwEW/G0c0K0WCz0cmSTZ4tq037awv9HzouoGPtpYQkmNhxvP7AtAfJSdS0d1p1tKTDCgH41CDumDBw9m06ZNPPHEEyQkJFBXV8eUKVOYMWMGmZmZ4ahRRERERESawW/42VCxARPz0Bcfjto9UFMYUhOP4eOp3R+yx1tNsj2Wa7uNJ84WHaYCm88W8JFUnk+Up5b4su1UJvdu8xrsFhu9nFnEWSP/ebQ2b3QnapP6Y9qcGKbJ2t3VLNlQwrqimuA1uypddEtpXFJ9Uu/2tcN/JIQU0n0+H2eddRZPPfUUt956a7hqEhERERGRFthStQW33x3eTlwVULMrpCZ+M8A/dn9MvruMWGsUM7qNJ8UR+RFjwzAo8thY3ONc7Iaf4oS2PV4NwGmx09vZlWhrZGcUtDbTYqcuqS+e2AwavAG+2LSnceS81gM0Tu0/JjuZsf3T6Zp89I6a709IId3hcLB69epw1SIiIiIiIi1U4iqhuD606echc9dC5Y6QmhimyYtFn7PBVYjTYuf33caREZUclvKaxTTJ3r6MOnscq+P74guYEBeZGcExVie9nF1xWtrJpnmtxBuVSl3yAArrTD5aUcAXW8uCu7PHOGyc3KcTp/dLp3OCNh7fn5D/Nlx22WX84x//YM6cOeGoR0REREREQuQJeNhUuSm8nXhdULEVQpxK/3lVHt/WbseKhd91PZ3cmMgdK2YN+Oi75m0yitfht9jIG5SOLyopIrXEW6Pp6czCbmnbo93CybTYqE3oxXfVCXz4cT5rC3+c0p6ZFM3Y/umM7plGlKPjvOdwCDmk+/1+/vnPf/Lhhx9y7LHHEhfXdJrKww8/3GrFiYiIiIjIoW0o34Df8IevA78XyrdAC450G53Uhy0NxQyNz2FAXOR26Y5qqGbQd/NJrN2DgZWvup1GnTMyu6gn2mLp6cjEarFGpP9w8DmTqE0eyOury3l/7WagcUr70G5JjO3fhQGZCR3+6LTWEnJIX7t2LSNGjABg06am39bpQxcRERERaVuFdYVUearC14Hhh/LNYPha1NxhtfHrzFMjmhUSy3cwaOW/ifK5aLDH8FHP89iT0C0itaTaEuju6NJhslOV10pNbHdi03LBYmF0zzQ+2VTKmF6dOL1/Z9ITOt5meOEWckj/+OOPw1GHiIiIiIiEyO13s7Vqa/g6MAwo2wIhbka3qjafbQ0lnN/5OKwWS+QCqWnSJf9r+uUtwmoalMWks6T3+dRHaAQ93Z5MN0fkpvu3toXF8Ty7wcZx3eG36Y2/46zkGOZeeAwOW8eZJdDWOtYOBSIiIiIiR5FNlZsItGAKerNV7QBffUhNqv0uni/6FJ8ZIDMqmROS+oSntkOwGH5yV/+X7sWrANia0p/Pc8cTsDoiUk+WI40Me2pE+m4tpgl+ExxWC674bNJyuuBbm0dJrZuAYWKzNgZ1BfTDE3JIP/300w/6TdhHH310WAWJiIiIiMihFdcXU+GuCF8H1buhoTLkZkn2WH7VZTTr6ndxfGKvMBR2aNaGagZ8+zqd6woxsPBN15NZ2+U4iMCIvgXo5uhMZ3tym/fdWgImrCix82a+k9xEC5eM6Yc/Kplc4I6JA8lOjekw0/fbg5BD+rBhw5r87PP5WLlyJWvXruWKK65orbpEREREROQAvAEvW6q2hK+D+nKoa/lxbqOSejMysVdEgpu9tIARq/9NrK8Ojy2KpT3OZXdSbpvXAWC1WMhxdCHVlhCR/g+XNwAfFTlYkB/FnobG0fFdbhvn2xLYe3haTlps5ArsoEIO6Y888sh+n589ezZ1dXWHXZCIiIiIiBzcpspN4dvN3VMLVfkhNan1u3ltz3Iu7DKKRHtjaGvrgG4YBq6Kcs767kXspp/K6DSW9DqfmuiUNq1jL6vFQg9HJkm2uENf3M40+GHhbidv5Tup9DaG83inldP7d+H0fulE2XWEWji12pr0yy67jJEjR/LQQw+11i1FRERERORnSlwllDWUhefmfk/IZ6F7DT9/372EHe5SXIaX67InhKe2g3D7ApTWevCZsazJOI40VwlLe0zEb3O2eS0AdouVns4s4q0xEem/pWp98N+dTv6700mtrzGcp0XDhMFZjOnbReG8jbRaSF++fDnR0dpeX0REREQkXHwBH5srN4fn5kag8Sx0o/kb0RmmwfNFn7LDXUqs1cmF6aPCU9sBmKZJda0LV50Ln6NxBP/7zBOxYGJG6Axyh8VGb2dXYqxRh764naj0WHirwMkHu5y4A40zIDJjDc7tn8yxA3pj10ZwbSrkkD5lypQmP5umSVFREd988w233357qxUmIiIiIiJNbazYiK+F55UflGlCxfaQj1pbUPoNq+sKsFusXNX1DDKiklu/tgPwBQxqyss5Oe9NLKbJe/2mNu7cbrFgEplNzJwWO72dXYm2RmYEvyXeznfyr61R+IzGzyw3PsCUXhYG9R+AGXVkrqU/0oUc0hMTE5usL7FarfTr14+77rqL8ePHt2pxIiIiIiLSqKCmgHJ3eXhuXr0LPNUhNfm4Yh1LK9cDcFnGSfSOzQhHZftV6/ZTXu8hzusl0d24A32Su5KK2PQ2q+Hnoq0Oeju74bS0/1OuTfPHje47RRv4DAv9kvxc2MPLwJwMXEm9IzYTQVoQ0ufNmxeGMkRERERE5ECqPdVsr94enpvXlUB9SUhNVtbms6D0awDO73Qsxyb2DEdl+wgYBuV1Xuo8jVPya6OS+bD3ZNz22IhtEAcQa42it7Mrdkv7XrO9o87Ka9ui6JsUYHJ3LwAnpPu597h6+qXYqUsZjCv6yD7LvSMI+euRnj17Ul6+7zd4VVVV9OzZNv84RURERESOFr6Aj3Xl6zBD2Myt2dw1jaPoIdjeUMILRZ9iAicl92Ns6uDWr2s/GnwBCisa6F6wgq4/+cKiJL5rRAN6vDX6iAjoANtqbCwrcfBWvhO/0fic1QK9M1KoSj8enwJ6uxDySPqOHTsIBPbdTMLj8bB79+5WKUpERERERBptqNiAN+Bt/Rv7GqBqG6Hs5F7pq+eZ3R/hMwMMjuvGBemjwn7UmmmaVLp81Na5OWHnEvqVrcFrdfLGoCtxOSO7ZjrRFktPRybWdjg13DRhZYUNb8DCqPTG4/pOyfCxpcbGhG5e7FYwLVbqE3vjjusW4Wrlp5od0t9+++3gnxcuXEhSUlLw50AgwJIlS8jNzW3V4kREREREjmb5NflUuCvCc/OK7WBp/k7uHsPH33cvoTbgJisqhSuzTsUW5nDqDxiU1HowGuo5c9s7ZNXuxMDCd1ljcDniw9r3oSTb4sl1ZGBt4/PgD8UwYUWpnX9vj2JrrY3O0QbHdqrDbgW7Fa7u37g5oN8eT23KQAIR/hxlX80O6ZMnTwbAYrFwxRVXNHnN4XCQm5vL3LlzW7U4EREREZGjVZW7ih3VO8LXQcDT7DRgmCYvFn3OLk8F8bZoruk6liirI3y1AfUeP6V1HuJclYzfsoAkTyVeq5OlPSeyKymyy2zTbInkONLDPosgFH4DPtvj4D87nOyqb5x6H2U1GZ3uw2c0BvS9GuKyqU/sBe1wBoCEENINo3HRQo8ePfj666/p1KlT2IoSERERETmaNfgbWF+xPjzr0FvAFfCwx1vdeNRa1umkhnH01TBMyuu91Lr9dK4rZNzWN4nxN1DrTOTD3pOpjOkctr6bo7M9iWxH5HaR/7kKj4UPdztYtNtJmacxdMfaTSZme5mU7SXR+ePfIcPqpDZ5AL7otEiVK80Q8pr07dvDtKukiIiIiIjg8rlYWboyPOvQ60qBuJCbxdujuTHnHPLdZfSM7dL6df3A6zcoqfHgDRjkVG3htG3/xW76KYvtwuLev6DBEXrtrSnDnkKWI/KDlYYJayptLNzlZEWpnYDZOKKf5DA4r7uXs7t5if1Z0vNGpVGbPADTduSc4X60atEhfvX19XzyyScUFBTg9Tb9j8f111/f7Pt8+umnPPjgg3z77bcUFRWxYMGC4LT6/Vm6dCmnn376Ps8XFRWRkdF25zKKiIiIiIRDva+eVSWr8BphCOjuGqjZDfRtdhOP4QtOa4+xOekfl9X6df2gpsFHRb0Xw4QBJd9zws6PsAA7E3vwcc9z8Uc4XHZ1pNHFHvndzz8qdPDvHU4KXT/uJj8gyc+Ebj5OTPfh/Nkm8yYWXIm9aIjPaeNKpaVCDunff/8955xzDi6Xi/r6elJTUykrKyM2Npb09PSQQnp9fT3HHHMMv/nNb5gyZUqz2+Xl5ZGYmBj8OT29/Uw3ERERERFpiVpvLatLV+MzfK1/c78bKkLbyb3a72Ju/n85JWUAY1MGhW39tWEYlO09+9w0OW73pwzd8w0AGzsNZXnOWMwIr53OdnSmsz05In2bZuNvzfrDx1/hsVDoshFjMzkt08eErl5yE4z9tg3YY6lJGazN4Y4wIYf0G2+8kUmTJvHUU0+RlJTEl19+icPh4LLLLuN//ud/QrrX2Wefzdlnnx1qCaSnp5OcnBxyOxERERGR9qjaU82asjX4DX/r39wIQPlWMANA84P2NzXbqPTXs6J6Mycn9yPK0vobxbl9AUprPfgCJhbT4NTt79GzMq+x/6yTWJ0xEiK4OZsF6O7sQqot8ZDXhsPHRQ7ezHdyYQ8PJ3Vp/LsxLstHotPk5C4+Yg6S5tyxmdQl9gVr+z+/XZoKOaSvXLmSp59+GqvVis1mw+Px0LNnTx544AGuuOKKkEbEW2rYsGF4PB4GDx7M7NmzGTNmzAGv9Xg8eDye4M81NTVhr09EREREpLmqPdWsLl1NwGz+cWjNZpqNR6353SE3PSNlEFFWB31jM8Oyk3v1D9PbzR8G900seOzRGFj5LHcCW9MGtnqfobBaLOQ6Mki2RW4UurDeSn6djSWFzmBIT44yGd/1wLMtTIuduqS+eGK1HPhIFXJIdzgcWK2N003S09MpKChgwIABJCUlsXPnzlYv8KcyMzN56qmnOO644/B4PDz77LOcdtpprFixghEjRuy3zX333cdf/vKXsNYlIiIiItISle5K1pStwTD3P135sFXvBk91i5paLBZOSu7XygVB4Ifp7fWen30pYbHwZfYZbEobQnlc+Danaw6rxUIPRyZJtrbbqG5LjZV3CpycluljeFrjZ3P2D7uzn57ZvD0KfI5EalMGYdhjwlmqhFnIIX348OF8/fXX9OnTh1NPPZU77riDsrIy/vWvfzF48OBw1BjUr18/+vX78T8UJ554Ilu3buWRRx7hX//6137bzJo1i5kzZwZ/rqmpITs7O6x1ioiIiIgcSoW7grVla8MX0OvLoH5PSE22NZTwYcUaLss4iVhbVKuX9NPp7QCprj0MKvmez7ufiWmxYVqsEQ/odouVns4s4q3hD7oBE74ptfN2gZN1VY3RrMprZXiaC4DUKJNJOc0L6K74HFwJvSK6PEBaR8gh/d5776W2thaAe+65h2nTpvH73/+ePn368M9//rPVCzyUkSNH8vnnnx/w9aioKKKiWv8/MCIiIiIiLVXWUMb68vXhC+ieWqgqCKlJtd/FP3Z/TE2ggffLV/LL9FGtWtLPp7fbDB/jN79BrN9FrTOJlVmjW7W/lrBbbPR2ZhFrjQ5rPw1++KjIwTsFURQ3NM5StllMTuri47xmhvK9Gs8+H4gvOvI7z0vrCCmkm6ZJenp6cMQ8PT2dDz74ICyFNdfKlSvJzMyMaA0iIiIiIs0V9oDu94a8k7vPCPDsDwE905nMuZ32v5S0JQzDoHQ/09sDVgdfdB/PgNLvWdel9fprKafFTm9nV6Kt4TvqrcJj4d0CJwt3O6n3N454x9tNJnTzck43L2nRzf+dAficKdSkDNLZ5x1MyCG9d+/erFu3jj59+hx253V1dWzZsiX48/bt21m5ciWpqank5OQwa9Ysdu/ezQsvvADAo48+So8ePRg0aBBut5tnn32Wjz76iEWLFh12LSIiIiIi4VbqKmVDxYbwBXTDgPItEMIu8aZp8nrJl+xwlxJrdXJV1zNabaM4jy9AyU+mtwNE+V147LEA7Ezuxc6knhGfoh1lddDH2RVnGHawByhpsLAgP4oPCx34jMb3mhkTYFKOlzOyfESHvAG7hfqEHjTEd4/4ZyetL6SQbrVa6dOnD+Xl5a0S0r/55htOP/304M97145fccUVzJs3j6KiIgoKfpym4/V6uemmm9i9ezexsbEMHTqUDz/8sMk9RERERETao+L6YvIq8jBDGOEOWeU28DeE1OSL6jyWV2/GgoUrs06ls7N1jhurdfspr/Ng7H27psmxhV/Qp2wt/+1/EbVRyY3PRzhkxlid9HZ2xWEJeSXwIZkm/G1jNB8VOgiYje+zf5KfKblejuvkD559HgrDGkVNyiD8ez8/6XBC/ps4Z84c/vSnP/Hkk08e9kZxp512GqZ54P9IzZs3r8nPN998MzfffPNh9SkiIiIi0tZ21u5ka9XW8HZSvRvcoe3kvtW1h9f3rADgvE4jGBDX9bDLMAyTinovNe4fR/MtpsHogiX0L1sNQFZNPnmdkw+7r8MVb42mpzMLuyU8Z4lbLOAJWAiYFo5J9XNhDw+DkgMt/l7CG5VGbfIATW/v4EIO6dOmTcPlcnHMMcfgdDqJiWm662FFRUWrFSciIiIicqTbVr2NgprQNnELmasC6opDalLpc/GPwo8xMBmRkMvY1MM/qckXMCip8eDx/zid32oEOGXH+/SszMMEluWcSV7noYfd1+FKtMXS05GJ1WJttXturbHy7x1RXNbLQ9e4xs/g4p5uzunmpX9y4BCtD8ZCfUJPGhK6t06h0q6FHNIfffTRMJQhIiIiItKxmKbJpspNFNUXhbcjXwNU5ofc7PmiT6kNuMmKSuGSjDFYDnPaucvrp6TWg/GT5fb2gI8ztr1Ft5p8AhYrn/Q4hx0prX/2eqiSbfHkOjKwtvJU+/nbovi6zEGMzeT6QW4AMmNNMmNbHtA1vf3oE3JIv+KKK8JRh4iIiIhIh2GYBhvKN1DaUBrmjowfdnIPfSO6nZ4y4uxRXJV1+BvFVbq8VNX7mqy2d/obOHPLArrUF+Gz2lnS63wKE3MPq5/WkGZLJMeRfthfSgBsqrbSOdokJarxnV/Yw0Os3eQX3UM7Ru1AvFGp1CYP1PT2o0yLdkfYunUrzz33HFu3buWxxx4jPT2d999/n5ycHAYNGtTaNYqIiIiIHDH8hp+1ZWup8lSFv7OqAvC7W9TUgoVfZ51KJ2dCi7s/0PFqMd46Jmz+D6nuMjy2aBb1/gWl8Vkt7qe1pNuT6ebofNj3Kaiz8tLWKFaUOjinm5er+zf+DvomGfRNatnvo6kfdm9PyG2Fe8mRJuQFGJ988glDhgxhxYoVvPHGG9TV1QGwatUq7rzzzlYvUERERETkSOEL+FhZsrJtAnp9GTSUh9TEZ/wYpid2Gk7/uJYHZ6/fYHeVe5+AnuCu5Ny8+aS6y6h3xPPffr9qFwE905562AF9T4OFR9dG8z9fxrGi1IEVE7/ZuIt7azGsTqrTjlFAP4qFPJL+//7f/+Ovf/0rM2fOJCHhx2/dzjjjDJ544olWLU5ERERE5Ejh9rtZXboal98V/s58DVC1M+RmDuuPu5ifljygxd3Xe/yU1jVdfw6Q4iplwuZ/E+t3UR2VzMI+F1AXldTiflpLV0cnuthTWty+0mPh9e1RLNrtwP/DUWondPZxaS8P2fGtd+a9z5lEbcpgDFtUq91Tjjwhh/Q1a9bw8ssv7/N8eno6ZWVlrVKUiIiIiMiRxOVzsbJ0Jd5A66xFPqjDWIf+U41rskMfAq5yeamo9+3zfKqrhLM3vUZUwEN5TGcW9vklbkfcYdXYGrIdnelsT25R2zofLMiP4p0CJ16jMZwfk+rnsl5u+iS1XjgHaIjLoT6xV8TPjZfICzmkJycnU1RURI8ePZo8//3339O16+GfqygiIiIiciSp8dawpnQNPmPf4BoWIa5DN02T+XuW0yOmM8Pj+ra4W8MwKa/3UvuT889/qjo6haroNEyLhQ97TcZrj25xX63BAmQ70ulkD30k3x2AdwucLMiPot7fGJr7Jfm5rJeHIamHc5TavkyLndrkAXhjDn+tvHQMIYf0iy66iFtuuYXXX38di8WCYRh88cUX/PGPf2TatGnhqFFEREREpF2qdFeytmwtAbN1g9sBtWAd+pq6nSyr3sSX1Zvplp3Rom4DRuP55w2+A48eB6wOFvf+BQGrjcBh7hZ/uCxAd2cGqbbQN8VbtsfOM3nRVHobt+/KiQtwWW8Px3fyt/ogt98eT03qYAx7bOveWI5oIYf0e++9lxkzZpCdnU0gEGDgwIEEAgEuueQSbrvttnDUKCIiIiLS7pQ3lLOufB2G2brTng/IU9s4ih6iwfHZnJM2jBibk87OxJDb+wIGxdVufIF9p8bnVG0hpaGMVZknAER89BzAarGQ68gg2RbfovaGCZVeK11iDC7u6eHkDB+2MMxAd8dkUJfUD36yT4AItCCkO51OnnnmGW6//XbWrl1LXV0dw4cPp0+fPuGoT0RERESk3SlrKGN9+fq2C+h+D1RspSVryK0WC2d3GgaAZ/8z1Q+owRegpMZNYD9vM9FdyRlb38GKQWVMGgXJkc8DVouFHo4MkkII6LvrrZS4LQxPa5wNMaaLH7/ZwJguPhwhn4V1aCYW6pP64o7TUmHZvxadkw6Qk5NDdnY2sHfTCRERERGRjq/UVcqGig1tF9CNAJRvbfzfZvIafhZVrGZ86lCc1pb9X/56j5/SWg/GAb4XqIlO4buuJ5LcUM7OpF4t6qM1NQb0TJJszd+sbk2FjdnfxxLvMHnyxDpi7Y37tp2WGZ79BQxbFDUpQ/C3YEaDHD1a9N3QP/7xDwYPHkx0dDTR0dEMHjyYZ599trVrExERERFpV/bU72nbEXTThIrt4G8IoYnJK8XLWFi+mmd3f9SibmvdfkpqDhDQf3Io+OqMUXyaezamJQxDziGwWiz0DDGgA/RPDpAZY9A3MYA7EN6BR29UKpWdjldAl0MK+Wu1O+64g4cffpjrrruO0aNHA7B8+XJuvPFGCgoKuOuuu1q9SBERERGRSCuuLyavIg+zBVPOW6ymEDzVITX5qHId39Ruw4qF8WlDQ+6y0uWlcj9HrAH0Kl9Pv7LVLO79C3x7z/KO8Kxaq8VCL0cWCbZDb762udrKuzud/GGgG4cVHFaYc3w98WHe584V3x1XQs+If1YdTUqck5zUjrfpXsgh/cknn+SZZ57h4osvDj533nnnMXToUK677jqFdBERERHpcIrqithUualtA3p9GdQVh9RkY30hb5V+C8CU9JH0jm3+bu6m2XjEWk3D/heu96jI4+QdH2DFpF/patZmHB9SbeHQ3IBe7bXwry1RLCl0YGKhV4LBed0bz7QPZ0A3LTZqkwfqeLVWZLVCRmIM2akxJERH9hSBcAk5pPt8Po477rh9nj/22GPx+0PciUJEREREpJ3bWbuTrVVb27ZTV0XIO7mXeWt5rvATTExOSOzNKcn9m93WMEzK6jzUefa/7r175WZO3f5frJjkpQ1mbZd980Bba05ADxjw/i4Hr2yLDp53flqGl5Mywn+mfcAeR03KYAKO0Kbgy/457Va6pcTQLSUWpz2yyyvCLeSQfvnll/Pkk0/y8MMPN3n+73//O5deemmrFSYiIiIiEmk7qnewo2ZH23ZauwdqdoXUxGP4eGb3R7gMD92jOzG1ywnN3tzZMAz2HOQM9OyqrZy2/V2smGxJHciy7mdGfNp2cwL62kobz+RFk1/XeMRZj/gAV/d3MyA5/Gfae6I7U5c8ALOFm/bJj+Ki7OSkxZKZGI3VenQsF2jR35p//OMfLFq0iBNOaDwPccWKFRQUFDBt2jRmzpwZvO7nQV5ERERE5EixrWobBbWhn0veYqYJ1bugviTEZiYvFX9BobeSBFs0v806HUczw6H/h4DuOUBA71q9gzO2vYPNNNiW0o/Pcie0i03iDhbQy9wWnt8czWd7GqdCJzgMLu3l4cyu4TnvvCkL9Qk9aUjoHu6OOrzU+Mb15p3ioyJdSpsLOaSvXbuWESNGALB1a+O0n06dOtGpUyfWrl0bvE7HsomIiIjIkWpT5SYK6wrbrkPDgMrt4K4KuemSirV8X7sDG1Z+l3U6Kc2cXu0PGJTUuPEF9r/OPqN2J2O3voXNDLA9uQ+f9Gg/u7jvL6D7DXh3p5P526JwByxYMJnQ1cclvTwkOsO/l4BpsVOTMhhfdGrY++qoLBbokhhN97TYDrvevDlCDukff/xxOOoQEREREYk40zTJq8yjuD60DdsOi+FvPAfdWxdy0431hbxd9h0AF3QZSc/YLs1uW1TtxmrZf3hNc+1h3JY3sZt+CpJ68kmPiZgWW8j1taa9AT1xP8esbayy8dTGaHb8MLW9f5Kfq/u56ZnYNkfl+e3x1KQOwbDHtEl/HY3NaiErOYbuabFEOyL796w90CIJEREREREgYARYX76ecnd523Xq90L5ZvC7Q25a7qtlXtEPG8Ul9WFMUr/QujbAuZ88lOQuZ/zm/+A0vBTFZ/Nxz0kY1sgH9B4HCOgA35fb2VFnI8FhMK23h7FZPtpq+bInpgu1Sf0hwp/Rkchht5KdEkN2aiwOW8feDC4UIYd0t9vN448/zscff0xJSQmG0fTbqe+++67VihMRERERaQu+gI81ZWuo8da0XadeF5RvAaNlO43PL15OfcBDTnQaU9NHNWu5aYP34JumxXlrmLDpP8T4GyiL7cKHvc8nEOHNzyxAriODpJ8EdNOEGp+FpB+msf8y14PXgF9097bJ1Pa9ldUn9qIhPqeN+us4oh02uqfFkpUcg+0o2QwuFCH/i/vtb3/LokWLuOCCCxg5cqTWnouIiIjIEc3td7O6dDUuv6vtOvXUNk5xN1u+0/jFGScyv3gZF2Wc2KyN4uo9fvbUHvwLgVO2v0+8r5aq6FQW9pmCzxbZTbssQK4zg2RbfPC5PQ0W/nddDA0BCw8eX4/N2jgj4Io+njarS+vPWyYuyk5up1gyEqOVIw8i5JD+7rvv8t577zFmzJhw1CMiIiIi0mbqffWsKl2FN+Btu04bKqFiO3B4I76pjniuzR7frGvrPH5Kaz2Y5sGnFH/efTwn5S/mkx5n47Ef+HiztpLj6EKKLaHJc1E22FFnw2fA9jorvdto3fleWn8eusQYB7mdYklPiI50KUeEkEN6165dSUhIOPSFIiIiIiLtWJW7irXla/Eb/rbrtK6k8Zi1Fgb07Q0l1AU8DInPbnabWrefslpPs3qsjU7h/X5TW1Rba8t2dCbNngjA5morfZIaw3iy0+SmwS66xhl0iWmrqe2NPNHp1CYP0PrzZkqJc5CbFkfaUXiM2uEIeXX+3LlzueWWW8jPzw9HPSIiIiIiYVdYV8jqstVtF9BNE6p2QvVOWhrQ6/xu/lG4lL/vXsL3tTua1aa6wdc4gn6A1y1mgNO3vUO36u0tqilcujo60dmeTJXHwoNrYvjT1/F8Vfrj+OKIToE2DuiN55/Xpg5WQG+GtHgnx+WmcGz3VAX0Fgh5JP24447D7XbTs2dPYmNjcTianl9XUVHRasWJiIiIiLQm0zTZXLW5jc9ADzROb/dUH9ZtYm1RHBOfwyZXEQPiuh7y+kqXl8r6g69BH1jyPT0qN9G1egevDbkKrz3y05Ez7amk21L4uNDBPzdHUeuzYrWY7K63Que2r6dx/fkgfNFpbd/5EaZTQhQ9OsWRFHP0nnHeGkIO6RdffDG7d+/m3nvvpUuXLlrwLyIiIiJHBF/Ax7rydVR5qtquU7+3cQd3f8Nh38pqsXBB+ihchpdo68FDUEW9lyrXoXeNX58+nNSGMran9GsXAT3dnozV34m/rIlhZUVjVOkRH+APAxvo1cZrzwEC9liqU4ditIP1+e1Z54QoenSOIzFa4bw1hBzSly1bxvLlyznmmGPCUY+IiIiISKur89axtnwt7hacR95inlqo2AaHMaXea/j5uHIdY1MHY7fYsFgsxB1ix/WyOg81Dc3r07TY+Cz3rBbX15qSrQl8X9SVl7ZG4Q5YcFhNLurp4fwcL/YIHKHtje5EbfJAzAgfQdeepSc2jpwnKJy3qpD/xvXv35+GhsP/JlBEREREpC0U1RWxuWozhtmGI7H15VCVz+Hs4B4wDZ4rXMra+l3s9lTym6zTDnq9aZqU1nqo8zTzWDezbTddO5gGdwrzN+ewqaYxngxK9nPtADdd49p+9BzAFZ+LK7FnRPo+EqQnRtGzczzxUfoCIxxC/lTnzJnDTTfdxD333MOQIUP2WZOemJjYasWJiIiIiLTU/2fvv8MjTasD//v7pMqlUinn0Dl3T+iJTIABhhlgCLaXYBtsbNjgzGK/cO16fz+M1+x6bdbm3X0vvLseY7DXBhuMgcGkiUyAYXJP56DulrqVpcrhie8fpVa3OlZJT0nq7vO5Ll2SSk/d912alkbnuc99Ttkpc3DmIDOlZa6ZlD4FubElDeF6Hn8z+jSv50cwFI27Gzdd/nrXYzJXJn+FAH3d9OvADQD0Zo4x3jS4pHUuleMqPH+qh8eHW7E9hYjm8eH1Jd7SbaGuwKlaT9HIJrdihlqWf/KrgOycL4+ag/S3va2SDnPfffcteNzzPBRFwXGqvHMnhBBCCCFEnYzlxziSOrK87dVcF2aHoJRa2jCey1fHf8wL2WOoKHyk617WRTouM63HeLZE0bz8rvPA7CFuOfk48IsADDesIbDEXu1LMZEP8U+H1jJeqJyF391i8a83lWgJrcya5Pz5pbXGg6xpleB8udQcpD/++OP1WIcQQgghhBBLZjomh2YPMVWcWt6JbRNmjoJVWNIwZdfii6ef5PX8CArwoc672HaFnuhTufIVA/SuzHHuGXqEMucEWYrCUtLxlyoRUMmUgyQMl49uLHFnu81K1aQuh1rJNW6W8+fnaY4FWNsWk4Jwy6zmf4X33HNPPdYhhBBCCCHEonmex+n8aYbSQ8u7ew5gFioV3N0rV1O/nJSV5y9OPcpIeQZD0fjFzru4IT5w2edM58wrnkFvzZ3mvqP/jOa5HG9cB+NLWuaSpMsGiaCFoehsi7fxqZ0FBmIuDYGVulmgkI8PUrzC9/l60xQLsLYlRiIiwflKWFSdxB/96Ef8wi/8AnfccQenTp0C4Mtf/jJPP/20r4sTQgghhBDiStLlNC+Ov8jh2cPLH6AXUzB5cMkB+khpmj89+Qgj5RniWojf6L3/igF6qmiSLl5+3mRhkrce+TqGazPS0M/T/W9d0joXy/PgiZOd/H9f3M6xVIJ1gS4CisGOJmfFAnRP0Uk37ZAA/RyNEYOb+pPc2JeUAH0F1Rykf+1rX+P+++8nHA7z0ksvUS6XAUin0/zRH/2R7wsUQgghhBDiYkzH5MDMAV6eeJmclVv+BeQnKy3WWFoF8tdzw/z3k/9Cyi7QEUjw8b63Mxhuu+xzciWbmdzlA/R4aZb7D3+NoFNmPNrJY2vehbtC6dyKAmVbw/UUJtKdhNXLt5GrN1uPMdu6GyvUvKLrWC3iIZ1dfY3cPNBEMhpY6eVc92r+Kf3DP/xDvvCFL/ChD32Iv//7v59//M477+QP//APfV2cEEIIIYQQ5/M8j1O5UxzPHF/+nfMzMqOQPb3kYZ6c3c/XJp7Hw2NDpJNf6bqXyBX6oBdMm8lc+bLXRMwsbzv8j0TsPDPhFn6w7r3YmgHLWOPZ9aBka0SMyqRv6j/F7madN3es7A5tOdRGtnEzqNqKrmM1iAZ11rZGaWsIrfRSxDlqDtIPHjzI3XfffcHjiUSCVCrlx5qEEEIIIYS4qJyZ4+DsQbJmdmUW4HmQOgmFpRemyztlvjf9Kh4etyfW877229GUyye6liyHiWz5si3Og3aR+w9/jbiZIRNs5HvrfxZTX94gbLoY5J8PD6AqHh/adghVgYFQM+2xlQzQFfINaynG+lZwDatDOKCxpjVKR0MIZaWq9YlLqjlI7+jo4MiRIwwMDCx4/Omnn2bNmjV+rUsIIYQQQoh5juswlB7iVO4U3kpVJHddmD0GpbQvw0W1IB/rvo8jxXHuS269YrBk2i7jmRLu5bLrPY/7jv4zydI0eSPGd9f/LEUj6st6q+F58MJYKz883o3lagQ0h6lCiG2JEO16ctnWccG6FJ1MchtWqGnF1rAaBA2VgeYo3Y1h1JVoRC+qUnWQ/qUvfYn3ve99fPSjH+W3fuu3ePjhh1EUhdOnT/Pcc8/xiU98gt///d+v51qFEEIIIcR1aKo4xeHZw5Sdy6d415Vrw/RRMJd29j1l5Rkz02yKdgEwEG5lINx6xefZjstYuohzpePvisKrHbcSO/EDvr/+veSCiSWttxbpssE3Dw8wlG4AYCCR4aF1JxiIBujWW5ZtHedz9Cjppu3Xdf9zQ1cZaI7Qk4ygSXC+6lUdpP/yL/8yb3vb2/jkJz+J67rcd999FAoF7r77boLBIJ/4xCf4jd/4jXquVQghhBBCXEcc1+Fw6jBj+bGVXYhtwvRhsEtLGmbKzPLnw/9CwTH5rb630ReqLnC1XZfRdAm7yvp0pxKD/OO2jyxrkbi9U0m+faSPsqOjqy5v7h9hd+ckMS3IgNG+YinVZrCZbHLrddv/XNMU+poi9DdF0LVFNfYSK6Dqf63e3MEXRVH4D//hP/C7v/u7HDlyhFwux5YtW4jFYnVbpBBCCCGEuL7kzBz7pvdRsAsruxAzP9cDfekF6pJGlM5AI7N2nkiV1c0d12UsXcZyLpPi73ncdPppDjdvJTOXzr1cAbrpqHz3WC+vTFRuOHTHcrx7w3Gaw2UCis6aQBfqFc7Z10sh1k8hvqZSWv46o6rQk4ww0BwloEtwfrWp6af33DtggUCALVu2+L4gIYQQQghxfRvODjOUHsL1ltbabMmKKZgZYikt1lzPw8NDU1Q0ReWXu+7Fw7tiBXcA1/UYy5Qxr7CFvmP8eXaOPc+66X18betHKlXcl8GpbIR/OjTITCkEeNzVM8bdvafRVNAUlbWBLgxl+XewPUUll9hEOdKx7HOvNEWBzkSYNa1RQoZUr79a1fRTc99996Hrl3/KSy+9tKQFCSGEEEKI65PlWByYOcB0aXqll1LpgZ4ahiUUqSu7Fn8z+jRRLcj72m9HURTCWnU9qF3XYzxbomxd+QbBoeZt9M8eYX/brmUJ0D0Pnj3VzuMnu3E9hYaAyXs2DNGfqJzXV4ABo2NFeqG7apBM03bsQMOyz73S2hqCrG2NEQ1en6n915Ka/gvef//9ktYuhBBCCCF8ly6n2Tu9F9MxV3opkD4FuaWdg5+2svyvU49xujyLhsq9yS10BBureq7luIxXsYN+RsmI8u1NH8BbprTyZ0+18+iJHgC2NM/w9nUnCetnG7D3GK0ktOWrKH+GbcTJNO3ArSJL4VrSGDFY3xYnEVnZ/vPCPzUF6b/7u79LW1tbvdYihBBCCCGuQ8OZYY6lj61ca7UzfGqxdrgwxsOnHyfnlIlrIX61+01VB+gF02YiW758mzWgLXeKhnKKI81bAZYtQAe4uWOSvVNN7O6cYFfb9IIj3616gla9cdnWcoYZaiHTuBXU6yfFOxrUWdcWozV+fd2UuB5UHaRLk3shhBBCCOEn27U5OHOQyeLkSi9lroL7EbCLSxrm2dQhvjL+HC4evcFmPtr9JpJV9ilPFUxm89YVb1U0lGZ485FvEHJKOIrOUNPGJa35SjwPDs4k2NiURlEgqLv86s79nN/Jq0GL0KNfuZ2c3wqxPgoN65Z93pUSNFTWtsboTIQkRrtG1VzdXQghhBBCiKXKmTn2Tu+luMSg2BflLMwcW1IFd9dz+cbkCzw+uw+AG+MD/HzHGwhUUWXddT2mcmVyZeeK14asPPcf/johp8RkpIPhxJpFr7kangdfPzTI3qkm3jo4zG1dEwAXBOhBRWfA6FjWoNFDIde4iXKkc9nmXEmapjDQHKWvSXqdX+uqDtKHhoZobV3+O2NCCCGEEOLaMpYf49DsoZWv3g6Qn4LUSZZSIK7omHxx9Cn25UcAeHvzDdzfvKOqgLWW8+e6Y/KWI/9E3EyTCTbyg3XvqXuhOEWB3oYcB6Yb0ZWLr1FVFNYEutCV5Us19xSdTNM2rGDTss25UhQFupNhBluiBPXrJ53/elZ1kN7f31/PdQghhBBCiGuc67kcnj3MaH50pZdSOX+eOQX5iSUNM2Vm+YtTjzJmpjAUjV/svIsb4gNVPbdoOkxkSzhV3KswnDJvPfw1WgvjFPUw31v3XkpGZElrvxzTUQlolYXt7phkbWOG5nD5otf2G+3LWsnd0UJkmnbiVHmM4GrWGg+yrk0qtl9v5L+2EEIIIYSou6JdZO/UXnJWbqWXAnYJpofALixpmCOFcf7y9GPknDIJPcLHut9EX6ilquemixYzObOq/fuAXeL+w1+jtTBGWQvx/XU/QzaUXNLaL8X14ImTXeyfSvIrOw8Q0h0UhUsG6O16kqQWr8taLsY24qSbduJV2cruahUL6Wxoj9MUvbZfp7g4CdKFEEIIIURdTRWnODBzAHsJZ759U5ippLd7Vz7/fTll1+Iv5yq49wab+Vj3m2isYmfXdT2m8mVypermD9pF7j/8j7QUJihpIb674eeYidSn21LJ1vj6oUGOzCYAODDdyK72S/esb9AidOnNdVnLxVwPFdyDhsqa1hhdUhTuulZTkG7bNn/0R3/ERz7yEXp6euq1JiGEEEIIcQ3wPI+h9BAnsydXeimV9Pb0SShcOuisRVA1+FDnXfw4fYSf77izqgJxtuMyni1Ttqo7ix+yCrzt8D/SVJykqIf57oafYzZcnxpRk4UQX92/lulSCF11ecfaE+xom7nk9UHVWNZCccVoD/mG9XCNBq6aqtDbFGGgOYKuLV87PbE61RSk67rOf/tv/40PfehD9VrPsimYNrq5Cu7mCiGEEEJcg1zP5dDModXRXs0sVHbP7SKw+CCv5FpMmVl6QpViZWuCPaxp68FzoXyFuLtg2kzlzLnz51cOwsJWnnuPfINQKcOUnuQHa99LOtAES0sAwHTUCz4+PNPAN48MYLkaccPkvRuP0RkrLrj2XKqiMKh3Yrsay/HXdD6+llKkB6oornc1amsIsbYtSsjQMB0Xs5oiBeKqU6gh9lS8Gnurvetd7+K9730vH/7wh2te2GqQyWRIJBL0/vZXUYP1K7YhhBBCCCGEEEIAuOUCw3/2r0in0zQ0NFz22prPpD/wwAN88pOfZM+ePdx0001EowvP3jz00EO1DimEEEIIIYQQQggWsZOuqpdOz1EUBcdZYg5OnZ3ZSR+dnL7iHQwhhBBCCFG9smPy+tTrFKz8yi3CLEB6BHxYg+d5eFTSuwEydhHH80hW0fqsaDpM5spVtVcDUDyXkF2gaMTOTI7hmliav63NTEflcz/dOf+5isv9a4bZeZnz52cYisbGYG/d+6G7SoBM03acM9+La4SqQndSzp1frzKZDJ2tzfXZSXfda+OMRCSgEwlIcXshhBBCCD8UrAIHU6/hUCJorEBxL7sEmdNQnK18vsQ/8yzX5ivjP6ZBD/NQ600AtOqhua9efo9rtmCSyltoCmhVxLNBu8Abjz1C2MrxrU0/jz3fXswggL9/ex9Pnw18Y4bJv9p8lJ54da3o1gU6iFXzgpbA0cKkm3eh6+Frqg1VUyzAxva49Du/jtk1xJ7yr0QIIYQQQixJ3srz6sSrmK65/JPbJmRPV1qrVdV1/MpmrTz/5/TjnCxNoaJwe2I9rYErZ2DarstktkzRrC2wVj2PRGmGgFOmuTjBeKw+XZQ8D54Z6Zj//Je2H6QpXN1/s3Y9SYN25RZzS2HrMdLNu66pHujhgMb69hht8dCVLxZiTlVB+uc//3k+9rGPEQqF+PznP3/Za3/zN3/Tl4UJIYQQQojVL2tmeW3yNSzXWt6JHQuyY5CfxK/gHOBoYZy/PP04WadERA3yy133VBWglyyHyUwZy619LUUjyqNr34Wt6qTCLYtZdlUUBd6zYYjPv7gDgFigumrTUTVIZ537oVuBBJmmHXiqUdd5loumKvQ3RxhojqKq12bbOFE/VZ1JHxwc5IUXXqC5uZnBwcFLD6YoHDt2zNcF+u3MmfRqzgIIIYQQQohLS5fTvDb5Go63jDWJXBfy45AdBx/ndT2Px2b38q3JF3Hx6Aom+WjXm2gJxK/43HTRYiZvUm2lJ9V1uHXkccaj3Rxr3rzElV+e6agcmG6c73luOir/5cc3APDJ214moF1+119TVDYGegmp9dvdNoPNZJLbQK1vKv1yaY0H2dAeJxy4Nl6P8EctcWhVO+lDQ0MX/VgIIYQQQlyfZkuz7Jnag+stU70iz4PCdOXcuc+79nmnzN+MPs3r+WEAbo6v4f0dtxO8wq6u63pM5crkytXfLAibOd507Ju050dZN72PU4l+ynp92gLbrsKXXt/A6VwU21W4sWO65jG69Za6BujlcDvZxs2gXP2F1CIBjQ0dcVpi/hb7E9cf386k79+/n7/8y7/kT/7kT/waUgghhBBCrEJTxSn2Te9bvgC9lIX0MNhF34c+Xpzkr04/wYydR1dUfrbtVu5IbEBRLp+ibDsu45kyZbv670F7doQ3HvsWEbtAWQvy5OCDdQvQAXTVY10yTaoUoCVSqvn5CS1Ki56ow8oqSpEucomNlTz8q5imKgy0ROlvikhqu/DFkoL0fD7P3//93/OXf/mX/PjHP2bLli0SpAshhBBCXMPG8mMcmj20PAG6Y0P65NmK7T7yPI+nUgf4p4mf4uDSYsT5SNe99IaufPa6aDlMZEpVt1fD89g28SI3j/wIFZeZcAuPrnmIbCi5tBdxCa4HZ2LFe3pHualjkniV58/P0BWNPqOtDqurKEZ7ySfW12385SKp7aIeFhWkP/PMM/zlX/4lX/3qVykWi/zO7/wODz/8MJs2bfJ7fUIIIYQQYhXwPI+jqaOM5EaWZ8LCTCVAd/0/7562C/zfsWfYlz8FwK5YPx/suJNwFVXFsyWbqVy56vPnAbvI3ce/S1+6UrfpWHIjT/ffj63Vp0Da86Ot7Jls4kNbD2FoHopCzQE6QK/RiqHUpxFUIdZPoWFtXcZeLuGAxob2OK1xSW0X/qv6J29iYoIvfvGLPPzww6TTaT7wgQ/wxBNPcPvtt/ORj3xEAnQhhBBCiGuU5Vrsm97HbMn/He0LOBakTkIpVbcpyq7N4cIYuqLyrtabuadx8xXT2z3PYzpvkSlWfx6+NXeaNw59m5iZxVY0ftL7Rg627KhLerfrwfeHenl+tLL7/dpkMzd1TC1qrCYtTlK7csG8xSjEBynEL12IerVTVehrijLYEkWT1HZRJ1VXaOjv72fPnj38+Z//OadOneJzn/scN99885Imf+qpp3jnO99JV1cXiqLwjW9844rPeeKJJ7jxxhsJBoOsW7eOL37xi0tagxBCCCGEuLSCVeCl8ZeWJ0DPT8P43roE6JZ7dje5LdDAL3bexe/1v5N7k1uufP7cdRlLl6oP0D2PreMv8PaDXyFmZkkHG/n2pg9wsHVnXQL0sq3y9/vXzQfo9/WPcGP74gJ0Q9HpMVr9XN68fMO6qzpAT0YD3LammXVtMQnQRV3VFKQ//fTTPPXUUxw6dMiXyfP5PDt37uR//s//WdX1Q0NDvP3tb+eNb3wjr7zyCr/927/Nr/7qr/K9733Pl/UIIYQQQoizpovTvDj+IsU6FGxbwLVh+iikjvvaVu2MPblhPj30dY4UxucfuyE+QGfwymfCy5bD6GyJolXdAfSAXeK+o//MrSNPouJyLLmBb27+BWYi7Yte/+UULY0v793AkdkEuurycxuPcmfP+KLvBfQbbeiK/+ercw3rKcb6fB93OQR0lW3dCW7qTxIJ1OcIgBDnqvpf2YEDB+bPou/evZsNGzbwC7/wCwBXvPt4KQ888AAPPPBA1dd/4QtfYHBwkD/90z8FYPPmzTz99NP89//+37n//vsXtQYhhBBCCHGh4cwwx9LH8Kjy8PVilTIwe9z3tmrn2p8/Rdou8OjMHtbVECxnSzbTuTJuDd+Ctvxp+tNHcRSNn/Tey4GW+uyeA+Qtnb/du56xfISwbvPBLYfpjhcWPV6LnqBBi/q4wopcYgOlaI/v49abokBPMsKa1iiGdvW3iBNXj5puBd15553ceeedfP7zn+fv/u7v+Ku/+iscx+Hf/bt/xwc/+EHe/e5309pan/QYgOeee443v/nNCx67//77+e3f/u1LPqdcLlMul+c/z2Qy9VqeEEIIIcRVz/VcDs0eYiw/VueJXMicgvyE70MXHZOSa5E0KgHn21t2EdWCvLVpe1XPX8z58zNGEmt4vvtuRuO9TEc7an5+tXKmzpdf38BkMUzUsPjFbYdoW0SbtTOCqkGP3uLjCityDeuvygC9IWywqTNOQ6g+Bf6EuJxF3RKKxWJ89KMf5dlnn2Xv3r3cdNNN/Mf/+B/p6urye30LjI2N0d6+8O5ne3s7mUyGYvHiaVif/exnSSQS82+9vb11XaMQQgghxNXKdExemXil/gG6mYfJ/b4H6K7n8eP0YT4z9HX+duxpvLkS7FEtxNtbbsBQr7w/Vev5c821uWX4CaLm2Y2g1zt21zVAz5QN/nrPRiaLYeIBk1/afnBJAboC9BvtqIq/u8X5hnWUYlfX3966prCpM87ugaQE6GLFLPkncfPmzfzJn/wJp06d4itf+Yofa/LVpz71KdLp9Pzb8PDwSi9JCCGEEGLVyZk5Xhx/kYxZx6xDz4PsKEweBHvxQeXFHCqM8icnvs3fjj1D1ikxY+XJObXNUTBtTs0Wqz5/DnD7yR+ybeJF7j32CFX3ZVuCVCnAF/dsZLoUIhEs80vbD9IcLl/5iZfRrieJqWGfVliRj6+96s6gdzaGuGNtCz3JyKKP8wrhB98qH+i6znvf+16/hruojo4OxsfHFzw2Pj5OQ0MD4fDFf7EEg0GCQelfKIQQQghxKZOFSfbP7Mf1qg9Oa2aXK2fPzZyvw46WU/zz5AvszVf6t4dUg/ubd3JvcnPVBdA8z2O2YJEuWDWfwH+18zbac6d5uev2up09P2O6GOTLr28gYwZIhkr84tbDNIbMJY0ZVgN06M0+rbAiH19DMd7v65j1FAvpbOqI0xgJrPRShAB8DNKXw+233853vvOdBY/94Ac/4Pbbb1+hFQkhhBBCXN2Gs8McS9W5QFx+GtLDvlZuT9sF/mXqFZ5NH8bDQ0XhzsaNPNC8k7he/a6w7bhMZstV754rnkt7boSxeGWXOBts5OtbfwnP51Txi9FVFw9oDpf4xa2HaAgurdieqigMGB2oPt5cKMQHKcYHfBuvnjRNYU1LlL4m2TkXq8uKBum5XI4jR47Mfz40NMQrr7xCU1MTfX19fOpTn+LUqVN86UtfAuDf/Jt/w//4H/+D3/u93+MjH/kIjz32GF/96ld55JFHVuolCCGEEEJclTzP42jqKCO5kfpN4jqQOgFF/3qsW67DE7P7+O70q5hepff5jlgf72q9ibZAoqax8mWbqVwZp8oEgpBV4N6hR+jMnuT7636GU4kBgGUJ0AESQYtf2HqYiGETNewrP+EKOvQmwqp/GafFaO9V0we9rSHIhvY4IcP/dnNCLNWKBukvvPACb3zjG+c///jHPw7Ahz/8Yb74xS8yOjrKyZMn578+ODjII488wu/8zu/w53/+5/T09PB//s//kfZrQgghhBA1cD2X/dP7mSxO1m8S24TpI+Bjj/X9+VP84/hPmLAq5+YHQi28u3U3a2vsQe64LtN5k1yp+p391txp3njsW8SsHJaqY7hLOwderZ+OthIzLDa3pCrrWEKBuPO1arXd1LicUriDfGK9b+PVSySgsaEjTktMjsOK1WvRQfqRI0c4evQod999N+FwGM/zak4Tuffee+erbl7MF7/4xYs+5+WXX651uUIIIYQQArAci9enXyddTtdvEjMP00d97X0+bqb5/438AIC4FuLdrbvZ3bCm5r8/8+VK73O72uP3nse2iRe5eeRHqLikgkkeW/sQqbD/7crOd3A6wb8c60NTXP5NdN+SC8Sdz68UbzPUQq5xsy9j1YuqQn9zlMHmKKoqqe1idas5SJ+enuZ973sfjz32GIqicPjwYdasWcOv/MqvkEwm+dM//dN6rFMIIYQQQixR0S7y2uRrFH3c3b5wkhTMDAH+FqFrDyS4I7GBoGrwQPNOwlptRb4c12U6Z5IrV797HrQL3HX8e/SljwEwlNzA0/1vxdKWZxd2fVOajU0pumJ5mkLLs3NfKyvQSCa5re5F85aiMWKwubOBaPCqKsclrmM1H6D5nd/5HXRd5+TJk0QikfnH3/e+9/Hd737X18UJIYQQQgh/pMtpXhp/qb4BenYMZo7hR4B+ujzLn5/8F6at7Pxj72+/nfe27a4pQPc8j2zJZmS2WFOA3p4d4d37vkxf+hi2ovFM35t5fPAddQ/QT2cjmE7lT3RVgX+16Sh39Y75FgMntMiVL6qSrcfINO2AZTqTXytdU9jc1cDNA00SoIurSs3/Wr///e/zve99j56engWPr1+/nhMnTvi2MCGEEEII4Y+p4hT7pvfVr8Wa50HqJBSmfBvyaxPPc6Q4zj9NvMCvdldqGNWanp0r28zmTSyn+sr1iueyY+x5bjj9LCoeqWCSJ9a8g5lIW01z18r14NlTHTxxsoudrdO8c33l72o/N6h1RaNHb/VlLEcLk27ehaeuzuC3IxFifXuMoC6F4cTVp+afqnw+v2AH/YyZmRnpRy6EEEIIscrUvcWa61Z2z30+4/7+9tv59tRL/EzbLTU/N1+2mS1YmFUfPK+ImhnuHvounblhAA43beG5vvuwa0ytr1WmbPCNwwMcTzcAYLoqrlfZSfdTn9GG4UPdaE/RSTfvxKvz92UxQobGpk4pDCeubjX/lN5111186Utf4jOf+QxQuaPpui5//Md/vKBSuxBCCCGEWDme53EkdYRTuVP1m8SxYfowWIUlDeN6Ho/P7iXnlHhX680AtAYa+OWue6sew/M8CqZDqmhRrrLn+bk01+adB/4vESuPpRo813cfR5q31jxOrQ5MJ/jWkQGKto6hOjywZpidbdO+H/Fu1hpo1GLUUND+EhQyyW24un9p837paQqzrjWGrq3O9HshqlVzkP7Hf/zH3HfffbzwwguYpsnv/d7vsXfvXmZmZnjmmWfqsUYhhBBCCFEDx3XYP7OfqaJ/6ecXsEswdQScpRU0S1l5vjz2NIcKoyjATfE19ISaqn6+63pkyzaZolVTWvv5HFXnlY7bWDuzj6cGHiAbSi56rGpYjsL3h3p5cbySft4ZzfPejUO+V3AHCCg6PYY/ae75hrVYNfz3WQ6RgMaWrgYaI6tvZ1+Ixag5SN+2bRuHDh3if/yP/0E8HieXy/He976XX/u1X6Ozs7MeaxRCCCGEEFUq2SX2TO0hb+XrN4mZq/RAd5e2Lftq9gT/d+xZCm6ZgKLz3rZb6A5WFxzbjkumZJMpWbiLPGrfnT6OpRlMxLoBONC6k4OtO/DqXAhtPB/m6wcHmSyGAbi9e4w39Z1GU+tzJKHfaEfz4TWVIp0UY30+rMgfigL9zRHWtMSkrZq4pizqUEoikeA//If/4PdahBBCCCHEEqTLafZO7cV0zfpNUpiB2RMspYJ72bX42sTzPJc+DEBvsJkPd91NeyBxxedajku6YJEt23hLiGnXzOzn3qHvkA008I0tH6pUbVcUPOoX7HkePD/ayg+P9+B4KjHD4t0bhljTmL3ykxepTW8k7kNFdyuQIJfY6MOK/BEJamztSpAIGyu9FCF8V3OQ/ld/9VfEYjF+7ud+bsHj//AP/0ChUODDH/6wb4sTQgghhBDVGc+Pc3D2YP0quLsupE9CYXpJw5woTvHXo08xaWVQgDc3befBll3oyuWrcJu2S6pgki87vpTAO5lYS86IczKxFncZWojlTJ1vHenn8GwjAOuTKR5af4KoYddtzrAaoEtvWfI4rhYkk9y+Klqtye65uB7UHKR/9rOf5S/+4i8ueLytrY2PfexjEqQLIYQQQiyzofQQJzJ1bIVrl2D6GCyhx7rrufxw5nUemXoZF49GPcKHOu9ifeTyxyUtx2Umb1JYYnCeKE6zcWoPz/fcA4qCrQX4+tZfqnvl9jO+c7SPw7ONaIrLWwZG2N056XtxuHOpisKA0YG6xEk8RSWd3LEqKrlHghpbOxMkIrJ7Lq5tNQfpJ0+eZHBw8ILH+/v7OXnypC+LEkIIIYQQV+Z6LgdmDjBRmKjfJIWZSg90b/Hnz2esHF8e/RFHiuMA3BAf4P3ttxPRLt0my3VdUgWbdMlaUlp7wC6xY+x5tk68iOa5zIabOdyyHWDZAnSAtwyOkLd1HlxzkvZoqe7zdepNhNWltyHLJTbhBOI+rGjxFAX6miKsbZXdc3F9qDlIb2tr47XXXmNgYGDB46+++irNzc1+rUsIIYQQQlyG5Vi8Pv06aZ/7k89zXUgPQ2FpFeL35Uf44uknKboWQUXnZ9tv5daGdSiX2eHNlmxm8mWcJWTu647FlomX2D7+U4JzFehPJtZwOt6/+EFrcGS2gdO5CHf3jgGQDJn88vZDyzJ3TA3Tpi29On0p0kU50uHDihYvZGhs7WogGV35nXwhlkvNQfoHPvABfvM3f5N4PM7dd98NwJNPPslv/dZv8f73v9/3BQohhBBCiIUKVoE9U3soLiH9/LJ8SG8/I6nHsD2XgVALH+q8m9ZAwyWvLVkO03lzUX3Oz1Bdm01Tr7Fz9CeE7Ur/9tlQMy90v4HhxFrqmmM+Z7IQ4v/uWw9AX0OOgUSu7nOeoSkqA4H2y94EqYZtxMklNvi0qsXpSITY2BHHkL7n4jpTc5D+mc98huPHj3Pfffeh65Wnu67Lhz70If7oj/7I9wUKIYQQQoiz0uU0r0+9juVa9ZnAh/R2x3PnW351Bhv5zd630RtqvmQbMNd1mSlYZIv2os+dq67Duum97Br7MTGzUi09E0jwctcdHGvaVPe2audqjZS4uWMCVfHojtWxFd5F9OitBJSlndn2FH1FC8UZusrmjjhtDaEVmV+IlVZzkB4IBPjKV77CZz7zGV599VXC4TDbt2+nv395UoeEEEIIIa5XE4UJDswcqE8Fd9eFzAjkJ5c0zIniFH81+gQf7rybwXAbAAPh1kteny/bTOfK2It8Saprs2H6dXaMPk/MqgTneSPGK523cahlG94Vqsb7wfXgx6fa2do6QyJYuXnywJrh5di0X6BRi9GsXzpToToKmeRWXH1lAuSmWIAtnQ2EjPr/dxNitVpUn3SADRs2sGHDyqbACCGEEEJcL05mTnIsfaw+g9vlufT2wpKHemJ2H9NWjm9Pvcxv9N5/6Skdl+l8paXaYimew3v2/TWJcgqAghHltfbdHGzdgaMuTwXwVCnANw4PcDIT5/Bsgg9tO4SiLEtW/QKGotNntC15nEKsHyu0/HWmVBXWtMQYaIku+9xCrDaLCtJHRkb45je/ycmTJzFNc8HXPve5z/myMCGEEEIIAZ7ncWj2EKP50fpMUMrAzLElpbef6/0dtxPXQzzQvOuiX/c8j0zJZrZg4i5i91zx3PnUdU/RGEkMos0eZk/HLRxq2Y6jLnoPqmZ7Jpr4zrE+yo5GQHXY2ba0HvJL0We0XbHX/JWYwSYK8Qu7ONVbJKCxtTtBIiyt1YSARQTpjz76KA899BBr1qzhwIEDbNu2jePHj+N5HjfeeGM91iiEEEIIcV2yXIt90/uYLc3WZ4LsGGROwxI6kBecMs+lD/Om5FYURSGoGry37ZaLXlu2HKaWUBhuYPYgN516micH385UtFJ1/KWuO/lp9924yxicl2yN7xzt4/WpJgB64jnevX6IprB5hWfWR7PWQEJb2g60qwXJNm5Z9hSAjkSITR1xdCkOJ8S8mn+bfepTn+ITn/gEn/70p4nH43zta1+jra2Nn//5n+dtb3tbPdYohBBCCHHdKdkl9kztIW/VofCY60LqOBSXFvyPm2n+18ijTFgZPM/jzc3bLzGdR6pgkS5aS7gdAL2pYyTKKbaP/5TH17wTAOsyvdbr4Xg6xj8fHiBdDqLgcXfvKHf1jrJS7bsNRafbaFnSGB4KmeR2vGXsG6+pCps643Qmwss2pxBXi5qD9P379/N3f/d3lSfrOsVikVgsxh/8wR/wrne9i3/7b/+t74sUQgghhLieZMwMr0++junWYWfWNmH66JLPn+/NjfDF0ScpuRZJPcrGaNdFryuYNtNZE8utPTxvKM1iqQbFQAyo7JpnQo3sbbtpSWtfDMdVeOJkJ8+c6gAUkqEy79kwRE98eau3n6/PaF1ymns+sR77Mq3x/BYJauzoaSQWXL7sByGuJjX/ZESj0flz6J2dnRw9epStW7cCMDU15e/qhBBCCCGuM6O5UQ6nDtengns5Wzl/7tqLHsLzPB6deZ1vTr2IB6wJt/GrXW8krocvuG4mX9k9r5Xm2uwYe57tY88znFjL42sru+b5YAOvdt6+6LUv1kQ+xD8fHmA0X0kp39U2xf2DwwT1Ovw3qkGTFiehxZY0RjncQSna49OKrqwjEWJzZwPaSqUeCHEVqDlIv+2223j66afZvHkzDz74IP/+3/979uzZw9e//nVuu+22eqxRCCGEEOKa53ouh2cP169AXG4C0iMs5fx52bX4+7HneCFbqTJ/Z2IDP9t+6wU7ubbrMpEpU1rE2fOuzHFuP/nofMV2wy2jufayFoQ7w/Pg2VPtPHGyC8dTCes271h3gs3NqWVfy/kMRaPHuHRru2o4WpRiYqNPK7o8VYUN7XF6kpFlmU+Iq1nNv+0+97nPkcvlAPj0pz9NLpfjK1/5CuvXr5fK7kIIIYQQi1B2yrw+9TpZM+v/4K4L6ZNQWFrl8eHSNF88/SQTVgYVhZ9pu5W7GjeinFdorGg5TGZKNfc9D1t5bh1+nDWzB4FKO7Wf9LyRoeSG5e9nNkdRYKoYwvFU1idTvGPtSeLB2jMD6qHXh2rumaatGGr9+5GHAxrbexI0hKR6uxDVqCpI//znP8/HPvYxQqEQuq6zfXulKEg0GuULX/hCXRcohBBCCHEtmy3Nsn96f/3On88cgyUUn/M8jydm9/HNqRexPZdGPcKHO+9hXaT9gmvTRYuZvIlXy2a957Fuei+3jjxB0CnjorC/7QZe6rpj2YvCzS0H01HnU9nvHxxmMJFle+vMSt0ruECTFqdxiWnuAK5W/6JtTbEA27sTGFK9XYiqVRWkf/zjH+f9738/oVCIwcFBRkdHaWtrq/fahBBCCCGuacOZYY6lj+Etqeb5Jfhw/jxrl/jbsafZmx8BYHusl5/vuJOoFlpwnet6TOXK5Mq19VqPmhnuPPEDejLHAZiKtPN0/1uYucgNgOUwXQzyzcMDBHWHD2w+gqJASHfZ0TazIuu5GD/S3JdLf3OEdW2xC7IthBCXV1WQ3tXVxde+9jUefPBBPM9jZGSEUql00Wv7+vp8XaAQQgghxLXGdm0OzhxksjhZnwmy45A5xVLOn3uex/869UOOl6bQFZX3tN5y0fR223EZz5Qp15Lf7nlsmnqV3SNPYbgWtqLxctcdvN5+M56ysjuup3MRVMVjuhikJVJe0bWcT1UUBgOdS0pzt4wES/l3UQ1NVdjc2UBHInTli4UQF6gqSP+P//E/8hu/8Rv8+q//OoqisHv37guu8TwPRVFwnNruoAohhBBCXE8KVoHXp16nsMQWaBflOpA6seT+5wCKovCu1t18dfw5Ptx5N92hpguuKVoOE5kSTg3xue6YvOXIP9GZq+zOj0e7+NHA/WQuMv5ymCkGaApXjho0hytt1brjeRKr5Oz5ufqMdmLq4lPUXTVANrkVeN2/RZ0nZGjs6JXz50IsRVVB+sc+9jE+8IEPcOLECXbs2MEPf/hDmpub6702IYQQQohrymRhkgMzB3C8OmxqWMVKert98WzHakxbWUbLKbbFegFYF2nnkwMPoV5kdztTtJiu9fw5YKsGph7CUnVe6L6L/a03rEhhuLyp8+iJbl6daOaXdxygJ165abKlJbXsa6lGp95EkxZfwggK2eRWPLV+wXMiYrCjJ0FQr38xOiGuZVVXd4/H42zevJm/+qu/YvPmzXR2dtZzXUIIIYQQ1wzP8ziWPsZwdrg+ExRmYPYEsPi+3WPlFJ87+QiO5/G7/e+gI9gIcEGA7roeM3mTTKn6s+6NxSlKeoSSEQFF4dm+N6O5NrlgYtHrXSzLUfjx6XaeOdWB6WiAx4l0fD5IX42atDidxtI2yPINa7GCSbDqk/XaGg+yrTsh/c+F8EFNLdg0TeNf/+t/zf79++u1HiGEEEKIa4rpmOyb3kdqru+3r1wXMiOQX/rZ9rZAgr5QC2XXvmRbrrLlMJkzMWs4f75+ag93nPwhxxs38OSatwNQNKJLXm+tPA/2TDbx2IluMmYAgK5YnvsHh+ltWHz1+3qLqSH6jKUV0jNDLRRj9asb1dccYb0UiBPCNzX3Sd+2bRvHjh1jcHCwHusRQgghhLhmpMtp9k7vxXTq0F7NsSrp7WZu0UNMmVkSehhD1VEVhY903UtQNdDO2z33PI9UwSJVtGpOb58Nt6J4HoZroro2rlrzn59L4nkwlI7z6PFuRvOVmwOJYJk39Z9iW8vsqmmrdjFB1WBNoAt1CYt0tDDZxs0+ruosRYEN7XF6myJ1GV+I61XNvyX/8A//kE984hN85jOf4aabbiIaXXgntKGhwbfFCSGEEEJcrU7lTnE0dRTXW3wK+iWZOZg+Bu7ii5u9kj3B3449zU3xQd7fcQcAkYv0JTdtl8lcmbJV/euImFkKgcr56aloB9/c/AvMhFuX9ey568H+6STPnWrndK7y92pQc3hDzyi3dE5gaPWtcL5UAUVnrdG1pErunqKSadpel3PomqqwtbuBtrhUcBfCbzUH6Q8++CAADz300IKUFqnuLoQQQggBjutwaPYQ44Xx+kyQn4LUSRbbRsvxXL45+SKPze4FYNRMYbo2gfN2uD3PI120mC1Uv3uueA67R37EpslX+damDzIbqfTznom0LWqti/XCaAvPne5gtlS56aCrLje2T3FX7yhRY/F945dLVA2xJtCJoSwt6yCX2IRjxHxa1VmapnBDbyONkYDvYwshFhGkP/744/VYhxBCCCHEVS9v5dk3vY+8VYczzq4L6WEoTC16iLRd4OHTT3CsOAHAm5Jbeaj1pgvS2y3HZSJb2+551Mxw77Fv054fBaA7c3w+SF9uQ+kGZktBwrrN7s4JdndOXhXBOVSKxPUZ7UtKcQcoRbooRzp8WtVZmqZwY2+SRERarAlRLzUH6ffcc0891iGEEEIIcVUbzY1yOHW4Punttlk5f76E4H9//hRfHv0RWadESDX4+Y43sCvef8F16aLFbN7ErWGjvjs9xD1D3yHklChrQZ7uv58TyfWLXmstRrJRfnK6jXv7TtMcLgPwhp5RBhJZdrVNrfq09nN1Gc106EvvF28bcXKJDT6saCEJ0IVYHjUH6U899dRlv3733XcvejFCCCGEEFcby7U4NHuIycLSK6xfVDlbCdDdxe0EO57LI1Mv84OZPQB0BZP8StcbaQssrCNkOy6T2TLFGnbPFc/lhtPPsXPsxyjAVKSNx9e8k+xc+7bl8KPhDg7PNhI1bN62ptLirjNWpDNWXLY1LJWqKAwYHTRqS09Nd1WDTHI7XKS3/VLomsINEqALsSxqDtLvvffeCx4792y6nEkXQgghxPUiXU6zf2Y/JbtUnwmy45A5xWLPn89YOb54+imGSpX09jckNvKett0XnD/Plmym82XcGpIAwlaee4YeoWuu9/v+1p0833MvTh2rt1uOwssTLWxuShEPVorm3dY1TtSw2dW2+GMAK8lQdNYGOomofhRgU8g2bsXV/S3mpmsKN/QlSYQlQBdiOdT8W3R2dnbB55Zl8fLLL/P7v//7/Of//J99W5gQQgghxGp2MnOSofQQ3iID6MtyXUgdh+LsFS+9lFezJ/i/Y89QcE1CqsEHO+7khvjAedO4TOVMcuXaNlk6ssPce+zbROwClmrwTP9bONZUnzZfACVb5YWxNn5yuo28ZZAqBXjr4CkABhtzDDYuvg3dSoqqQQYDXQSWWCDujEJ8ACu09HT5c0mALsTyq/k3QiKRuOCxt7zlLQQCAT7+8Y/z4osv+rIwIYQQQojVqOyUOTBzgNnS4gPoy7KKMDME9uLTtZ+Y3cfXJp4HoD/Uwi913kPLXEu0M8qWw0S2jOVUf5NB8Vx2jD3PDaefRcVjJtTC42vfQTrUvOi1Xk7ZVnnudDs/Od1O2am0ImsMlmmL1ClzYRkltRj9RjuqT2npZrCZQnzQl7HO0FSFXb2NEqALscx8y0dqb2/n4MGDfg0nhBBCCLHqTBenOTBzAGsJ/ckvKzcB6REWm95+xrZoL99RX+aOxAbe0XrjBb2200WLmbxZdWs1qAToDxz6Kh25yg72oeatPNd3H04denC7Hrw83sITJ7vIW5XxW8NF7uwZY2vLDJq/x62XXafeRKfh340NVw2SbfQ3k0FVYXtPQtqsCbECag7SX3vttQWfe57H6Ogo/+W//Bd27drl17qEEEIIIVYN13M5ljrGSG6kPhM4Nsweh3J60UOcKs3QPZfq3BKI8/uDP0P8vLPJzlx6e77G9HYAT1EZj3XTVJjkx31v4kjz1kWv9ZJzeHBktoEfHu9hshgGoClU4k39p9jcnGKJXclWnKoo9BvtJLX4lS+umkI2uRlP8y+YVhTY2pWgJRb0bUwhRPVqDtJ37dqFoih45916ve2223j44Yd9W5gQQgghxGpQsArsm95HzqrTuedSphKgL3J33vVc/m78OX6SPsy/63krm6JdABcE6EXLYSpTxqqht1pDaQaAzFzw/3Ln7Rxo3Un+vMrwfhjLh/nBUA9D6crYYd3mnt7T3NQxhaZePW3ULiWo6KwJdBFW/Q18C7FerKC/59A3dTbQ3uBv8TkhRPVqDtKHhoYWfK6qKq2trYRC8oMshBBCiGvLeH6cQ7OHcLw6dK9x3Url9vzEkoZRFRWdSv736fLsfJB+hud5pAoWqYJVUxJ9b+oIbzz2CLPhZr696YN4ioqr6nUJ0J842cmPhjvxUNAUl1u7JnhDzxgh/droGpTQovQb7RccO1gq24hTiK/xdcz17TG6G8O+jimEqE3NQXp/f3891iGEEEIIsWo4rsOR1BFG86P1mWCJxeE8z8P0bIJz58Hf07ab3Q1rWBNpX3DdYnqfnzEdacdRNUwtSMApU9brF7i1hEt4KGxpnuHNA6doDJl1m2s5KUCn0UyH7u9ON4CnaGSSW33thz7QEqG/OerbeEKIxan6p/q5557j29/+9oLHvvSlLzE4OEhbWxsf+9jHKJfLvi9QCCGEEGI5FawCL028VL8APTcBEwcWHaAXHZO/Gn2S/3XqMVyvEnwHVP2CAD1ftjmVKlYfoHseXZnj858WAnG+temDfG/9z/oeoA+l4hycPtsxaGvLLL+6Yz8/u2nomgnQdUVjbaCrLgE6QC6xAVeP+DZedzLMujY/z8oLIRar6iD9D/7gD9i7d+/853v27OFXfuVXePOb38wnP/lJvvWtb/HZz362LosUQgghhFgOY/kxXhh/gbyV939wx4bpI5AeBmrf2QY4UZzij098i5ezxzlSGONEaeqCa1zXYypbZjxTxqlymng5xQOHvsrbDn+N3tTR+cczoSb8rtZ2YDrBl/du4NtH+ynblT9FFQW64gVf51lJETXIpmAvDVp9dqXLoTbKkU7fxmtvCLGpQwJ0IVaLqtPdX3nlFT7zmc/Mf/73f//33Hrrrfzv//2/Aejt7eX/+X/+H/7f//f/9X2RQgghhBD1ZLkWh2YPMVmYrM8ESy4O5/HE7D6+OfkiDi5NRoxf6rybwXDbwmksh8laep97HuunX+e24ccxXAtL1Qk69e1Bvj6ZoTVSZKAhu8RGc6tTkxanz2hHrVMpekcLkWvc6Nt4zbEAW7saUK720vlCXEOqDtJnZ2dpbz+bRvXkk0/ywAMPzH++e/duhoeH/V2dEEIIIUSdzZZm2T+zH9OpQ5q1D8Xh0naBvxl9mgOF0wDsivXzgY47iGhnq4Qvpjhc0C5y54kfMJA6DMBorIenB+4nG2xc9Fov5mQmyvOn23jPhiE0FTTV46M796NfAxXbz6UA3UYLbXqybnO4qkGmaSeeT73pExGDHT2NqKoE6EKsJlUH6e3t7QwNDdHb24tpmrz00kt8+tOfnv96NpvFMPz5hSGEEEIIUW91732+xOJwAK9mT/B/x56l4JYxFI33tO7mDY0bF+x6Wo7LRLZMuYbicJ2ZE9x9/LtErRyOovJi1xt4vf1mX1Pby7bK94/38PJ4KwA9o3lu667crLjWAnRd0Rg0Oohr/p0RP5+naGSaduIY/qXQb+9JoEmALsSqU3WQ/uCDD/LJT36S//pf/yvf+MY3iEQi3HXXXfNff+2111i7dm1dFimEEEII4aeCVWDv9N76nD2HSnG49AgsMqG77Fp8beJ5nktXdrl7g818qPMuOs7b5c6WbKbzZdwq43PVtbnp9DNsH38BgFQwyZNr3s70eUXnlupkJso3Dg2SKld2+29sn2RH27Svc6wWYTXA2kAXAaV+m1UeCpmm7dg+t78zNP8qwwsh/FN1kP6Zz3yG9773vdxzzz3EYjH++q//mkAgMP/1hx9+mLe+9a11WaQQQgghhF9Gc6McTh2er4zuK9uE1Ekopxc9xFBxgi+P/ohJK4sC3Ne0jbe33LCgx7brukzlTHLl6vuIJ4uT3D30LzQXK+fuD7Ts4Ce99+L4lDoN4Ljw5HAXz4x04KGQCJZ51/rjDCRyvs2xmjRoEdYYnag+tkG7kEI2uRUr6E+V+IAugbkQq13VQXpLSwtPPfUU6XSaWCyGpmkLvv4P//APxGIx3xcohBBCCOEH27U5NHuIicLiz4dfVn6qsnvuVR84n++V7HEePv0EHtCoR/hQ512sP6+Kd63F4RTPZfv4T7nh9LNonktJC/H0wP2cbFy36HVezFQhyD8dGmQ0X0nH3tE6zdvWnCSk1+FmyCrQrDfQp7fVveBaNrER87wCgYulawqbO/3djRdC+K/qIP2MRCJx0cebmurTA1IIIYQQYqmyZpZ90/soLuF8+CX5sHt+xsZIF416lPWRDn6m7ZYLisOlixazBQuvhiz6sJVnx+jzaJ7LycQanul/K0UfzzV7Hrww1soPjvdguyph3ebta0+wpSXl2xyrTZfRXLf+5+fKx9dQjnb5Mpaqws6eRoKG7KQLsdrVHKQLIYQQQlxNRrIjHEsfq096+xJ3zwtOmWfTh7kvuRVFUQhrAT458NCC4BzAdlwms2WK1RaH87z5InCFQJzn+u5D8VyONG/1tThctmzwzSP9HE1VNnHWNKZ517oTxIOLazW32qmKQp/RRpNW391oT1HJJTb61gtdUWBbd4JkNEDBtH0ZUwhRPxKkCyGEEOKa5LgOB2cP1ie93TYhdQLKmUUP4Xguf3Li20xaWcJqgDsbNwBcEKDnyzZTuTJOlfF51MzwhuPfZ0/HzZxuGADgaPOWRa/zUkZzYf5m7waKto6uury5f4TdnZN+3gNYVTRFZdDooEHzLwvhYhwtTKZpO47h3zHSTZ0NtMVDvo0nhKgvCdKFEEIIcc2pa/X2/CSkTy3p7DlUgr43NG7imdRBOgMXHid0XY+ZvEmmVNvO59bxl+jOniBmZvj61l/Cq1NRs5ZwiahhkQiavGfDEK2RUl3mWQ1CqsEao4uQGrjyxUtghlrINm72rQ86wNq2GN2NYd/GE0LUnwTpQgghhLimTBWnODBzANv1Oa3XLs/tnmcX9XTP8/hp5hhNRox1cy3P7k1u5q7GjRjqwj/JypbDRA3F4c71UtedhO08L3fe7nuAfjQVZ6Ahi6aCoXn8/NbDxAwb7Rrre36uhBZlwOhAq3MF93x8DcV4v6+j9jZFGGyp786/EMJ/EqQLIYQQ4poxlB7iROaE/wPnJiq75yzuXPuMleMr48+xL3+KVqOBTw48REDVURV1Qfsu1/VIFS3SxeqLw/XPHmLNzEEeX/MOUBRszeDJwbcvap2X883D/bwy0cKbB0a4o3scgMQ1evb8jA49SafeXNcK7q4amGuxlvR13PaGEBvapfOSEFcjCdKFEEIIcdWzXIsD0weYLk37O7BdhtnjYC6uz7freTyTOsg/T75A2bPRFZVbE+suuitbshymsiZmlYfPA3aJ24cfZe3MAQCGp/dypGXbotZZjb6GHK9NNmM51351cFVRGDA6aNTqG+RagQTZ5Dbc8+oQLFUyGmBrV0Pd28MJIepDgnQhhBBCXNUKVoE9U3v8b6+2xLPnE2aGvxt7hiPFyq7zYKiND3bcQUewccF1rusxU7DIFi2qTRrvTg/xhhPfJ2rlcFF4reMWjjVtXtQ6L+V4OobtqqxLVorj7WybprchR3O47Os8q01EDdJvtBNW/Q2cz1eM9pJvWOdrtX2AeEhnZ08CVZUAXYirlQTpQgghhLhqTRWn2D+9H2eJRdwWWGLfc8dzeXxmL9+ZfgXLcwgoOg+13sRdjRsXpLYDFEyb6ayJ5VYXnuuOyS0jT7Jp6jUAUsEkPxp8gMmoP626AHKmzg+O97Bnspl4wOTf3bCXoO6iKFzTAbqqKHToTbRrybruQHuKRrZxE2a43fexwwGNXX2N6Nq1n+0gxLVMgnQhhBBCXJXqcv48Pw3p4UXvng+Xpvm7sWcZLlfS7jdFunh/x+00G/EF19muy0zOJFeufp727Ah3H/8ucbNy82Bv24280P0GHJ8qgbsevDDWyuMnuik7GuCxqSnly9irXVQN0rcMu+eOHiWT3IZj+F/MLaCr3NDXSFDXfB9bCLG8JEgXQgghxFXFci0Ozhxkqjjl36B2eW73fHF9z4uOySNTL/NU6gAeHmE1wHvbdnNrw7oLdmVzJZvpfPV9z3XHZPepp9g8+SoA2UADPxq4n7F436LWejGnshG+c7SP0XwleOyK5XlwzUm64gXf5liNVEWhU2+irc675wDFSDf5xHqoQ5V4VYWdvY1EAvKnvRDXAvlJFkIIIcRVI2Nm2De9j5LtU09uz6tUbs+cZrGV2x3P5Y9PfIspq9Ka7cb4IO9t201Cjyy4znZcJnNlimb18/Skh7jjxA+IzY19sGU7z/fcg+VToTHTUXnsRBfPj7YBCkHN5r7+U9zYMcW1fKRZAZr0Bjr1JgKKfz3JL8ZVDXKNmzFDLXWbY1NHA4lwfV+HEGL5SJAuhBBCiKvCcHaYofQQrre4YPoCZqHS99xa2m6xpqjcnljPj9NH+Fftt7Ep2rXg657nkSnZzBZM3BqWvm56L3cf/y4A2UCCp/vfymiDf7vnx1Jxvn2kn1S5EvDvaJ3mzQMjxAI+95dfRRQgqcXp0JsIqYG6z2cGm8g2bsHT6jdXb1OErsZw3cYXQiw/CdKFEEIIsar5nt7uupAbg+wYVF1P/SzTtfn+zGtsinSzLlIp/vWmpq28MbkVQ114Hti0K7vnZav2GwsnGteRDTRwonE9L3Xdia35s1NasjV+MNTDyxOVnd1EsMw71p5gbTLry/ir0XIH5x4KhYa1FGP+3VS5mGTUkF7oQlyDJEgXQgghxKqVLqfZN72PsuNTVXGzUOl7voR2bd+dfpUfzOzhtexJ/j8DD6EpKrqiVSLBOa7rkSpapIsWXpX3AZKFSTZM7+EnPW8ERcHSgvzTll/yLTiHSnG4h1/byFSxsvO6u3OCN/WdIqj7lJ2wykTUIE1anKQWx1CW589eRwtXisMF4le+eAlChsb27kbphS7ENWhV9Gf4n//zfzIwMEAoFOLWW2/l+eefv+S1X/ziF1EUZcFbKBRaxtUKIYQQot5s1+bw7GFemXjFnwDd8yAzCpMHFhWge+dE2vc1baUn2MSDLbtQuTBAKloOp1MlUoXqA3TdMXnw0FfYOvEy62b2zT/uZ4AOoCpwa9cEzaESv7T9AA+sGb7mAvSgotOhJ9kS7GdTsI82PblsAXo51EaqdXfdA3RVhe09CQL6qvhTXgjhsxXfSf/KV77Cxz/+cb7whS9w66238md/9mfcf//9HDx4kLa2tos+p6GhgYMHD85/LncQhRBCiGvHVHGKw7OH/ds9t4owcxzs2s+eO57LE7P7OF6c5CNd96IoClEtxO/1v/OCvz9qbqvmeTA3hq0FeK3jFlry44zGe2te56W4Hvx0tI3mcIl1yUrl+hvbp9jZNo2u1p7qv1oFVYOkGqNRixFRl3/zxkMhn9hAKdq9LPNJoTghrm0rHqR/7nOf46Mf/Si//Mu/DMAXvvAFHnnkER5++GE++clPXvQ5iqLQ0dGxnMsUQgghRJ2VnTJHZo8wWZz0b9DcBKRHWMzZ8yOFcb46/hyjZgqAA4XTbJ4Lws4N0BdTGK45P8btw4/xYtcb5ovB7WnfPR+0++X50218/3gviWCZf3vDPgKai6KArlz9AXpQNWhS4zRqsbr3N78cR4/M9T5fnrPhAy1RKRQnxDVuRYN00zR58cUX+dSnPjX/mKqqvPnNb+a555675PNyuRz9/f24rsuNN97IH/3RH7F169aLXlsulymXz96Jz2QW1/9UCCGEEPVzOneaY+lj2K5PlcUdu3L2vJyu+alZu8g3Jl/g+cxRAKJakHe13szGSNcF1xZNh+mciVll0/OgXeDmU0+zYWoPCnDT6af5dsMHK1+sQ2bgjR1TvDbZzM0dkxjqtZHW3qBFaNUaSWjRlV4KZrCZbHIrnro8f1IPtERY1yaF4oS41q1okD41NYXjOLS3ty94vL29nQMHDlz0ORs3buThhx9mx44dpNNp/uRP/oQ77riDvXv30tPTc8H1n/3sZ/n0pz9dl/ULIYQQYmkKVoFDs4dIlVP+DVrKwuwQuFZNT3M9l2fTh/jm5EsUXROAOxMbeGfrjUS1hSnUtuMyk68+tV3xXDZOvsZNp58h6FR6vB9p2sxPe+6uaY2X43lwcKaRPZNN/OzGYygKBDSXj+7cX4/4f1mpikJSi9OmNa7orvm5CrE+CvG1dbm5cjGVAL2+Z92FEKvDiqe71+r222/n9ttvn//8jjvuYPPmzfzFX/wFn/nMZy64/lOf+hQf//jH5z/PZDL09vp31ksIIYQQtfM8j5PZk5zInPCv77nnQeY05MapNb39ZGmKr4z/mJOlSpu3nmAT/6r9NgbDC+vjuK5HumSRLli4VU7RnhvhtpOP0TyXxj8dbuXHfW9iPHbh5sJipcsG/3K0j0OzjQC8OtHMrvZpYNliyLpp0RN06c2VCvqrgIdCrnEz5cjyHb2UAF2I68uKBuktLS1omsb4+PiCx8fHx6s+c24YBjfccANHjhy56NeDwSDB4Oq44yqEEEIIyJgZDs4cJG/l/RvULsPMENQ4ZsEp8+2pl3k6dQAPCKkG72i5kTc0bkRTFlbOzpdtZvImllNddB62cuweeYp1M/sBKGtBXux6Awdbd+Ap/lTldj34yek2njjZheVqqIrLHd3jbG2Z8WX8lRRWA/QabcTU1XP+2lWDZJq2Ywcalm1OCdCFuP6saJAeCAS46aabePTRR3n3u98NgOu6PProo/z6r/96VWM4jsOePXt48MEH67hSIYQQQiyV4zoczxxnJDuCt4hCbpdUnIXZE+BVWVV9zk/TR/mnyZ+SnUs/vzm+hne33UxCjyy4znJcpnJlimZ1O/6K57B14mV2nX6OgGviAYdatvNi1xsoGZErPr9ap7IRHjnaz1i+MmZvQ5Z3rD1Ja6Tk2xwrQVUUOvQm2rQk6ipKA7ACCbLJbbja8m3+SIAuxPVpxdPdP/7xj/PhD3+Ym2++mVtuuYU/+7M/I5/Pz1d7/9CHPkR3dzef/exnAfiDP/gDbrvtNtatW0cqleK//bf/xokTJ/jVX/3VlXwZQgghhLiMVCnFwdmDFBfRo/ySXBfSw1CYWtTT9xdOk3VKtAcS/FzbbWyMdp43vEe6aJEqVt/vvLkwzt1D3yFZquxkT0Y6eK7vPqai/qVGl2yVx05088JYK6AQ0m3eMjDCrrbpqz61vUGL0KO3ElIDK72UBZb7/LmmKWzqiNOZWD1ZBEKI5bPiQfr73vc+Jicn+U//6T8xNjbGrl27+O53vztfTO7kyZOo6tmUsNnZWT760Y8yNjZGMpnkpptu4tlnn2XLli0r9RKEEEIIcQmWa3EsdYzR/KjPAxcr6e01BP2251B2baJzO6Hvbr2ZrkAj9zZtueC8c8G0mc5Vn9p+RlkLES+nKephXui+i8PN23wL7DwP9k0n+d6xXnJWpUf2jtZp3jIwQjTgU1X8FaIqCl16C21640ovZQFXNcg2bsEKNS/bnI0Rg61dCcKB1XEGXwix/BTPq/be8LUhk8mQSCRIp9M0NCzfeSIhhBDiejNZmORw6jCmY/o7cG4C0qeA6gvODZem+fLoj2gNNPDR7jdd8rpaq7aHzRx96WMcbN0x/1hP+hgT0S5MPXSZZ9Zmuhjku8d6OZpKANAUKvH2tScZbMz6NsdKCasBBoyOVVO1/YzlTm9XFFjTGmOgOYJSxx37gmmz5T99D4B9f3A/kcCK79kJcV2oJQ6Vn0ohhBBC+GqmNMNQeois6XMAaZuQOgHlTM1P1RSVcTNN1imRsvI0Ggt7bC+manvQLvKzex/GcC1mIq1MzqXLjyTW1Ly+K3lxrJWjqQSa4nJnzxhv6BlDV6/ufRYFaNMb6dRbVtXZc1Dm0tvXLFt6eySgsbU7QSJsLMt8QojVTYJ0IYQQQvgiXU4zlB7yt+f5GfnpyvnzGorDjZVTdAQbAegKJvlI172si7Rf0PM8V7aZzZlY1UTnnjcfuJX1MEPJDSRKMzg+twfzPCg7GiG98nrv7j1N3tK5u3eU5nDZ17lWgqHoDBjtxDX/Cun5wQokyCU24hixZZuzqzHMxo44mrqablQIIVaSBOlCCCGEWJKcmeNY+hgzpTq0/XKsyu55KV31U9J2gX8c/wmv5U7yif530Dt3nnhnvH/BdWXLYTpvUrKqS5vvyhzn5lM/4onBt5MJNQHwXN99OIru647rTDHAt44M4AEf3nYIRYGQ7vKeDcd9m2MlNWgRBoyOVdP3HMBVA+Qb1i1r73NDV9ncGact7t+xCCHEtUGCdCGEEEIsSskuMZQeYrww7v/grgv5SciOVr177noez6YP8c3JFyi6FioKJ0qT80H6GbbrMpu3yJXsqhrBNRanuGXkSXoyxwHYNfpjnhqstH51VP/Tkw3V41Suko4/WQzRdpW3VDtDAbqMZtr1ppVeyjkUitFuCvFBvDr8t7yUpliALZ0NhIzVc6NCCLF6SJAuhBBCiJpYrsXJzElO5U7hetUXb6taMQXpEXCqT+seK6f4u/FnOVacAKAv1MIH2u+gJ7QwIMyWbGbyZZwqlh22ctx4+lnWT72OioejqOxvvYFXOm+t5dVcUc7UOTDdyM2dlVZy8aDFu9YfpzuWpzHkc9G9FWIoOoOBDmLq6mgp5qFQjnRSjPbinFefoJ5UFda1xulrXl1p/kKI1UWCdCGEEEJUxfM8RnIjnMicwHbr0PLLLEDmVE2F4SzX4Qczr/H96T04uAQUnXe03MA9yc2oytkWrmXLYSpvUq4itV13TLaNv8D28Z9izL3Oocb1vNB9F9lQsvbXdQllW+XZUx38+HQblqvRFi3S15AHYGvLrG/zrLTVlN7uqgalSDfFaA+etry92BMRgy2dDUSD8ue3EOLy5LeEEEIIIa4oZ+Y4MHOAnJXzf3DHrgTnhWmoKgG94mhhnL8bf5Zxs3JefUu0h/e130bTOUW/XNdlpmCTLVpXHFnxXNZPv86Np54lYleC5YloJ8/33MNErLvWV3VJtqvwwmgrPxrppGhX/hTriuXRlKu7WvvFtOoJevTWurYUq4ZtxClFOimFO0Fd3psFmqqwtjVGb1N4xb8PQoirgwTpQgghhLgk13M5njnOSHbE/9T2RZw7Byg4Zb45+SLPpA8BENdC/EzbrdwYH1gQBBVMm+lsFVXbPY/uzHF2jzxFU6mScp4JJHih5y6ON27wrSic68GeySaeONlFulzpvd0cLvGm/lNsakotV7evZdOpN9FpNF/5wjrwFBUr2EQ52IIZaln2XfMzktHK2fNwYOWzCIQQVw8J0oUQQghxUelymkOzh8hbef8HL6YhMwJ2bUXR9uZG+Nuxp8k6lefdlljPu1tvJqoF569xXJeZvEW2VF1K/i0jT7Jt4kUAylqIVzpvY3/rTlzVnz+TPA8OzSZ4/EQ3E4XKmex4wOSe3tPsap/mWuy81WO00qY3Luucjh7FDDZhBpuwgkk457jDctM0hQ3tcbobV8cZfCHE1UWCdCGEEEIsULJLnMyeZDQ3ildD+nlV7BKkRqBcfUu1cyX0MDmnRJvRwPs6bmdDpHPB1wumzVS2jF3Dpv/JxrVsnnyF/a27eKXzNkzdv5ZYJzNRHj3ew3C2koIf0mzu7Bnjls4JDO3aS29XFYU+o50mLV73uVzVwAo2zwfl7jk3alZSMhpga5dUbhdCLJ4E6UIIIYQAoGAVGM4OM14Yr0NquwOZUchPUMu58xkrx5HCOLck1gLQE2rm3/a8hfWRhYXIHNdlOm+SK10+bV5zbbaNv4CjaLzesRuAsXgvX93+UYo+Vvl2XIV/OLiGQzONAOiqyy2dE9zZM0ZYrz61/2qiKgqDRicJrZ7V0hXMYBOlSBdmqMXX/vRLpakK69pi9DZJ5XYhxNJIkC6EEEJc5wpWgROZE0wUJvzfOQfIT1UKw9VYET5tF/jDoX/C8Vz6Qs10BBsB2BxdWMStlt3znvQQN51+BlvROdq0mWKgssPtZ4AOoKkeCpW3G9qnuLt3lIag5escq4muaKwNdBKtU4s1RwtTinRRjnSsmh3zczVGDLZ0NRAJyJ/WQoilk98kQgghxHXI9VymilOM5kdJlVL1Cc7NHKSGwSpU/RTLdTDmqm8n9AjrIx2YlwjuXddlqordc92xsDUDgBON6zia3MRw4xpfA/PZUoCnhzu5q3d0vrf5WwdHuK//FC2R6vu9X42Cis7aQDch1f/ibK4WJB9fSznS4fvYflAUWNMaY6A5IpXbhRC+kSBdCCGEuI5kzSxj+THGC+P16XUOUExBbrwSpFcp75R4dGYvz6UP88mBh0jolZThX+q8h5BqXBAAVVO5PWCXuOH0swykDvP1rb+EpQVBUXhyzdsX9bIu55GjfRxLJVAVj7evOwlAci5Yv5ZF1CBrA10Yir9/UnqKSjHWTyHat+wt06oVNFS2dydojKxM5XghxLVLgnQhhBDiGud5HhOFCYazw/Xpcw6VdmrFmUpwXkPF9rxT5vGZvTyZ2k/JraSD/yR9hLc27wAgfF7rLNt1mcmZ5MqX3j1XPJcNU3u46dTThOaqwA/MHuZwy7ZaX9UlzRSDhHSbiFFZx109YyjAjrZp3+ZY7Rq0CINGJ5rPVdTL4Q7yDWtXZVr7GU2xSnG4oL46byAIIa5uEqQLIYQQ1yjXcxnLjzGcHaZoF+s0iVMpBpebqOnMecEp8/jsPp6Y3TcfnPcEm3igeRfbY70XfU6maDFTMHEvc/a8PTvCbcOP0VycBGA21MyPe9/IaEN/9a/pMmaKQX400sFrE83c1j3OWwZOAdCfyNGfOOLLHFeDZq2BPqPN1xRvR4+SbdyEHUj4NqbfFAUGWqKsaYlKersQom4kSBdCCCGuMbZrM5obZTg3jOnUKeXatSE3Wdk596qvVn6x4LwrmOTB5l1sj/WhXiTwKVsOU3mTsnXp6DxqZtg98iRrZg9VnqMFeanrDg607sLzYaf33ODco7LGVCmI562qAuN1pyoKnXoz7XrStzE9lEpqe3xgRXubX0lAV9na1UBzbPXu8Ashrg0SpAshhBDXiLyV51TuFOP5cZwaAueaOHYlMM9P1hScFx1zLjjfS/FMcB5I8kDLLnZcIji3XZdUwSZbtC5Z1k5zLbaP/ZQdYz9F92xcFA627OCl7jso60tvhXWx4HxdMs3dvafpiVdfEO9aEFQNBowOoqp/feRtI062cTOOEfNtzHpoawiyqaOBgL56byIIIa4dEqQLIYQQVzHP85gsTnI6d5pUOVW/iVwX8uOQrW3n3HIdHp15ncdm91J0K7v6nYFGHmjZxc5Y/yWD83TBJluyuGRdOM9jIHWIW0aeJGZmARiN9fCT3jcyE2mr+eWdb7oY5EfDneyZbFoQnN/Te5ru6yw4B2jS4vQabb6dP/dQKDSspRjtXdWpCLqmsLEjTmeiPq3lhBDiYiRIF0IIIa5C6XKaycIkE8WJ+qW0n1HKQHq4poJwZ2iKwovZYxRdk45AIw8072RXfGDxwfmce4ceYc3sQQByRpyf9tzDUHLDkgO+iwXn65Mp7u4dvS6Dc1VR6NXbaNYbfBuzsnu+Bcfn3vR+a4oF2NLZQMiQ4nBCiOUlQboQQghxFfA8rxKYFyeZLE7WPzAHsMuV4LyUrupyz/M4Xprk2fRhfqbtFkKqgaqovKdtN0XH5Ib4AOpFdmJrCc7PONXQT1/qKHs6dvNax24c1ajllV3UYye6eGakQ4LzOWE1wKDR6WP/c4VCrI9CfHBVnz3XNYW1rTF6m5Z+XEIIIRZDgnQhhBBiFUuX00wUJpgsTGK6y9R32zYrZ85z43DJ0+AX9zdjTzNhZugPNfOGxk0AbIn2XHwa1yVTtMkULx+cR80Mu0Z/zFish6PNWwA43LyN0w395AP+7fA2h0t4KKxPprind5Su6zQ4h0r19l6j9aI3VRbD0cJkGzdjBxt9Ga8eVBV6kxEGWqIY2uq9iSCEuPZJkC6EEEKsMhkzU0llL0xQdsrLN3E5W2mlVkpTTXA+ZWZ5Jn2QB5t3Yag6iqLwxuQWhoqTDIRaL/k8x3VJF20yJeuy7dTOGJw5yMapPXRlTnCsaVOlWruiLClAny4GeWq4k76GHDd1TAGwvXWGtkiRzlid2tVdBeqR3l6KdJJvWI+nrs4/OxUFOhIh1rbGJLVdCLEqrM7flkIIIcR1puyUGc+PM5Yfo2Av4w6u60BxptJOrYpe6p7ncaQ4zhOz+9iTO4kHtAcS3JZYD8AbGjfN76BfMJXrki7ZpIuXD86ThUkCTpnxeGUHfn/bLloLY+xtu9GXdmoAh2cT7Jls5mQmxg3tU6gKqArXdYAeVA3WGJ2EVb9ajCnkEuspXSKTYqWpKrTEgqxpjRELyp/EQojVQ34jCSGEECvE9Vymi9OM5keZLc3i1ZhavmiODaUUFFNQzlDNrrnjubyUGeKx2b2MlGfmH98c7abNuPyuq+t6ZMoW6YKFc6ng3PPozpxg2/gLdGdPMBNq4RtbPgSKgqMaPL7mnVW/vIvJmzoZ05gPwm/umGQiH2Z35wTq6i0uvmwatRj9Rrt/1dsVlWxyG2aoxZfx/BQJaHQ1hulsDBHUZedcCLH6SJAuhBBCLLOsmWUsP8ZEYQJrrmd43bk2FGcrb+Uc1Z41N12b59KHeWzmdWbsPACGonFrwzruSW6m4zJnjF3XI1u2SRdM7EsE56prs2bmANsmXqSpWEk7d1FIhZswXBNLW9qubslWee5UOz853U5D0OTf3LAPVQFd9Xho/YkljX2t6DKa6dCbfBvPVYOkm3bgBOK+jblUuqbQEgvS3RgmGfWrEJ4QQtSHBOlCCCHEMjAdk/FCJZ09b+WXceJCpQhcYQao4gD4nIJT5qnUAZ6c3Udu7lx8XAtxb3ILdzZuJHqZ4NlyXLIlm1zJumRwHrCLbJp8jS2TLxOZ+35YqsGhlu3sbbuRXDBR9VovvgaFn4618cxIB0W78ueOobrkTIOG4DLdGFnlNEWl32inUYv5NqajR0k37cTVQ76NuRgBXaUxYpCMBGiMGMSClZoJQghxNZAgXQghhKiTglVgpjTDTGlmedPZXbeSzp6fBDNX01MzdpFvTP6UV7MnMT0bgGYjxn3JbdyaWEfgEsW/XNejYDlkSxZF89I3A+LlFFvGX2LD9B4MtzJ+3oixr+0GDrbswFxicOe48MpEC08Nd5I1KzumLeEib+w7zabm1FLbqF8z/D9/DmawiWxy27IXiFNViAUNEmGDhrBOImwQCcifuEKIq5f8BhNCCCF8YjkWqXKqEpSXZynZpeVdQDlb2TEvzVYKwlXB9VxSdoEmo7KbGlYN9uSGMT2brmCStzRt54b4wCXPKluOS7Zoky1f5rw50JIfZfvYC/SnDqPO3ayYDrfyevvNDCU34qpLOxvsebB3KskTJ7uYKVUC/USwzD29o+xom5Zz5+do0CIMGB3oin/nsYuRbvKJDSzXXZBExKAtHqQxEiAe1FHlP7AQ4hoiQboQQgixSHkrT6acIW2mSZfTFKuoju47q1gJzIsz4NTWR324NM3/b+QHhNUAvz/4HhRFwVB1/lX7bbQYcQZCrZdMES6YNpmSTbHsVJUfMDh7kMHUIQBGGgbY034zo/G+JQd1ngdHZht4/GQ3Y/kIABHD4q6eMW7qmERXlyl74SrRpjfSrbf4mPq9PBXcFQUSYYP2hhCt8aC0ShNCXNMkSBdCCCGqULAK5KwcOTNHxsyQs3LYc+nay8p1Kjvm5QyUMlBlH/UpM8uruRNEteB8u7S2QAMl15zfTU8aUQB2N6y9+NRzheAyRQvLuXTwGyunWTuzn9PxPiZjXQDsa7uRoF3i9fabSYX9qfg9VQjyraP9DGcqBcqCmsPt3WPc2jlBUK/+/P31QFUU+ox2mjT/irl5ik4muQ0r5F/RufNpqkJvU4TeprBUYhdCXDckSBdCCCHOU7AKZM0sOSs3/35FAvIzzHwlIC9nKh9XebY9ZeV5KXucl7JDnChVKqf3BJvmg/SgavDv+95OZzB52dZbnueRKzuk8iaWe+W5N02+wo7xF2hNjPLDde8BIB9o4OmBt1W17moFdYfRXBRdddndMcGdPWNEjOrS/K8nAUVnTaCTiOpfMTdHC5Nu3omrR3wb81yqCj3JCP3NEQnOhRDXHQnShRBCXBNs16ZgFyhYhbPvrQIeHqqioikaqqLOvynMpfvOv1MwHXPlA3KotEsrZaCUrgTmNaxnxsrxem6El7NDHC2Oz4fzCgrrIx3siPXhed58unNPqPmy4+XLNjN586I754rn0JseYv3U6+xv28XphgEAjjZtoaUwwfHG9ZV8dB9Sqz0PjqdjHEs1cN/AaQDiAZv3bhiiK5aXiu2XEFfDDAY6fT1/boZayDZuxlMN38Y8Q1WhMxFmsCUqKe1CiOuWBOlCCCGuOpZrkTPnUs+tDDkztzLnwf1km5WK7KVUTX3MLdfhaHGcfflT7M+PMGamF3x9TbiNG+OD3BDvp6HKXU/P8yiYDqmiRdm6MG28oTTDhqnXWTe9j8hc73RLC8wH6bORVr674eeqmqtaOUvnb/dtwPUUNjWn6I4XANjUnPJ1nmuJ3+fPPUUnl9hAOdLhy3jna4kH2dAek8rsQojrnvwWFEIIsarZrk3OrKSdZ60sWTN79QfkZ9gmFGcrgXkNaexnzFg5/vPQN+ZbpUFlx3ww3Mr2WB83xgfmq7ZXo2w55MoOuYtUalddm4HZw2yaepWO3Kn5x4t6hCPNWzjcvK2mtV9J0dY4NtvA1tZZoLJrfmP7JACxgOyaX46uqPT53P/cDDaTa9yEq/nXsu2MSEBjfXuc1rj/YwshxNVIgnQhhBAryvM8LNei5JQo2+X592W3TN7MU7SLy9dffDnY5UpgXkyBla/6aYcLY3x3+lWajRgf7LgTgEY9iqFqhDDYHO1mS7SbTdEuIjUEUqbtkjdtciX7ointUTPDpsnX2DD1GuG5myMuCqcaBjjUsp2TjWvwfEql9jw4mYnx0ngL+6eT2K5KW3QvrZFKK7sH1w77Ms+1LKIGGTQ6CfqUiu4pGrmG9ZSjXb6Mdy5NVRhoidLfFJEWakIIcQ4J0oUQQtSN6ZgU7SJFu0jBLlC0i1iOheVa2K6N7do43nVQ6MsqVnbLCymwC5e9tORaHCuOc6QwzpZoN+vmUotdz+NQYZRGPTJ/plxVFH6v/5006lHUKlOabcelaLkUTZuS5WBfpAi64rl0ZofZNPkKfamj833N80aMgy07ONSyjULAvyrhBUvj1YlmXh5vYaoYnn+8PVKgYMmfKtVq0RP06K1V/1u4EivQSLZxC67uX8G5M1rjQTZ2xOXcuRBCXIT8n08IIYQvinaRTDlD1sySMTPkrfz1EYCfz3XALICVg3IezBxc5vvgeC7Hi5McLJzmQH6UE6VJ3Lmg2PKc+SB9MNzK+9pvY2144XngatLZTdslV7bJly++Ww6VwNybq/BuOGXeevhr88H5aKyXfW27ONm41tdd8+PpOC+Nt3BguhHHm5tbddjWMsuNHZN0xQp+1Jy75mmKSq/R5lt7NQ+FQnwNxdjS+9ifL6CrbOqI09bgf+AvhBDXCgnShRBC1KxgFchb+fm+4Vkzi+maK72s5WebYBXALlZ2y61iJZ39Mun5judyqjzD0cI4hwpjHCmOUXIXnrFuNmKsC3ewIdI5/1hA1XlD46bql+a45E2HXMmmfLHt8jmNxWluP/lDAP5l4/sAMPUww4k1FAIx9rfu8q2vOUDO1Hl1opmXxluYLZ0N1LpieW5on2Jby4z0OK9BWA0waHQSUgO+jOfoETKNW3F8zJQ4o6sxzPr2GIZ26XZ/QgghJEgXQghxCZ7nLUhTPxOYX3c75K4LThnsUuXNKlUCcbt02R3y872SPcGzqYMMlSYvCMqjWpANkU42RbrYFO2qqdjbuSzHpWA6FMo2JctdcKtA8Rza8qN0ZEdIh5IcT26sPEcz6MyN4KIQsIuYeiXd/NF1717UGi7nxbEW/uVYH65X2Z0NaA47Wqe5oX2Kztg1UgxwGTVrDfQaraiX6XFfi2Kkm3zDOlD9TUGPBDQ2dzaQjPpzI0EIIa51EqQLIcR1xnIsik5xvkib7do4roPt2fPnxE3HpOSUcL2rYEfT8+aCaPOc92ferEq6rqpXAg9VB9U4+7miVt7OfOy55wXixcoYVyhc53rugkDpkamXOVac4L2tu+kONQGQsvPsL1T6e4dVg8FwO+vC7WyKdtEdbFrUOWLX9Sjbc4G5eWEqe9Au0JM+Tm/6KD3p4wTmsh2GGwbng/R8oIEf9b+VsXjvfIDul0zZwPUUGkOVeTtjBVxPoSee48b2Kba0zBLQroJ/Y6uMqij06m006w2+jOcpOtnkFsyQfxkTZ3QkQmzubECTwnBCCFE1CdKFEOIaZTomWTM7n5JesAuU7NLVuwt+Zkf7TEq5XZwLpktcLIh2PY+8U8LFQ1c0dEVFVzS0GnYdPc+j5FpknCIZu0DaLpKZe0vbBaatHLN2DgWFP1h7ti/4kcIYR4rjnCrPzgfpW6M9KG0Ka8PtdAUbF7X7aTkuZculZLuUbQfTdvHOeemqa9NSGKcjO0Jv+hit+dH5c+UART3MWKyXkcTAgnEPt2yveS1X8vzpVr431MvOtmkeWn8CgK5YgX93w+u0RMq+z3e9CKkGg0YnYdWfdmW2ESeT3Ibr8w0aRYF1bTH6m6O+jiuEENcDCdKFEOIq43nefJsy27OxHKvy3rVwXIeyUyZjZjCdq+iMuOdVCq65Frj23Mf2wmDcMTk3GDddm2kry6ydZ9aae7PPvk/ZeezzMgEMReNzG35x/vN/HP8JJ0qT3N+8k22xXgD25Uf454kXyTkl8k4Zhyvv9CqA5ToYc2nC9yS3cGtiHesi7fPXtAYauCdQ/c6n63qUHZey5VSCcsu5oHc5QENphvXT+2jPjdCSH0M/7ybMdLiV4cRahhvXMBnp8L0QmOfBcDbKwZlGNjWl6G2otJVrixbxUMiaBp53dloJ0BevWW+gR2+t6UbT5RQj3eQT6ytZJD7SNYXt3QmaY9L3XAghFkOCdCGEWMUsx2KqOEXGzFBySpTsEmWnvPrT0G2zEmA7Jrhzaedn0s89d+7NO/vxXPDteR6251B2bWLntH16Ln2Yk6Up7khsoDfUDMBL2SH+duyZyy7jTDh6JrQ/P7gZNVMcL00tOCPueh6nzdkF14VUgwYtTIMepkGPkNDDJPQITUaMpB6lyYihnzP2rnh/Dd+suXnnUteLlkPJciift0sO0JIfozN7krFYD5OxSt/qeDnNzrGfzF9T1COMxbo53dDPSGKQfA03BqrleTCSjbJvKsm+6SRZs3LW2HHV+SC9ryHHb960Zz7VXSyeoej0GW0kNH92pT1FI5fYSDnSceWLaxQN6uzsTRAJyJ+YQgixWPIbVAghVhnTMZksTjJZmCRdTuNd4Tz0inKduTPcZ6qbFyrvz9nNnbXyHC9NMmvlSdkFSq5JybUouRZl16LkWHOP2ZRcExfvgh3vV7LH2Zc/RV+weT5IT+oxImqApBElqUdJzgXMZz+PktAjaIqK47k4not93i7zu1pvImUV5scEGAi18ms9byWqBYlpIaJakIBan/9dnin0VrIcipaDO3fvJWgX6SyM01yYYF/bjThz82+Y2sOmqdd4rX33fJA+EevicNMWxuI9jMe6yQSTvu+WQyUwH81F2DPVxP6pJBnzbBGwoOawPplibTI9/5iqIAG6D5q0OD1GK7pPre8cPUomuQ3H8D8NvTUeZGtXA7pUbxdCiCWRIF0IIVaBglVgujjNVGmKTDmzugJz1z5bjM0+p8q5XcZ1ygvOVn9v+jWOFMZ4W/NO1s6leh8tjvPXo0/VNKXlOTieO7/zfUN8gN5Q8/z5boANkQ7+6/oPVjWepqhoikrgvP/t9YVa6DuvXXNMD7FJ76ppvdVyXJeS5VI0K0G55XgonkuyOElvbpS2/Gnac6eJm2eD3dF4H1PRyo7n6YY+gnaJ6Ujb/NctLciPBh+oy3qhUvxtz2QTr000M1k8e245oDlsbEqxpWWWtY0ZdHUV/Zu9BhiKRq/RRqO2uEr/F1OKdJJr2OB79XZFgbWtMQZa5Py5EEL4QYJ0IYRYAZ7nkSqnmC5OM12apmgvQ/spz6ukm7vW2feuXSnIdibl/Ewauuvg2EVy5QwZO0/aLpCxi8za+UqxNCvHtJWj6Jr88boPoszt3J4oTXKgcJrtsd75IL3VaGBNuI1GPUqjHiGiBQipAYKqTkgNEFINQqpBcO595WN9QfB/W2L9BS9HqcNusZ88z8NyPEzHxZxLYzdNh6iZobkwzvrCOK35MVrzoxjntWQDyAQbmYq04Z7zfTie3Dhflb3exnJhfniih2OpOGcODuiqy8amFNtaZliblMC8HlRFoUVL0KE3+bZ7Xs/0dkNX2d6doEnaqwkhhG8kSBdCiDor2SXyVr7SZ9zOz/car9u5ctedK7Z2pvr53MeuzZnT2a/nhhkuTbMp2sVguLIre7w4yT9O/ISya5N3SuScUlX7+XmnPH9+/M7ERnbE+lgbPlswrT/cwu/0Pej3q1w1bNfFdjxsx8NyXSzbxbZsgsVZdMdi+kzxOM/jfXv+F1Erd8EYphpgItbJRLSLiVgXU5EOTD10wXX1kjN1hlINRAMWaxqzABiay7FU5Tx7X0OWnW3TbG6eJaSv8noIV7GEFqVbbyGk+hfw2nqMTNM2XD3i25hnJCIG27sThAx/d+aFEOJ6J0G6EEIskuVaWI5Vee9a873Fy3aZsnP2bcnBuGtX0ssday7t3DpbjM11AXe+93nBLpOyskxbWaasLFNm5X3KLvCf175vvhf3T9JHeCV3gogWnA/Sbc/lRGlqwdQKCnEtNF8wrWnurHeTEaPZiNFkxIhoZys4b431LO211si2HRSziFrKoZcLGGaegJknYBYwrAJBq4irqNhGCMcI4RohUsk+CsluNEVBVTxU18XVLv6/Q9u2wSqjmGWwyqh2GWXuvWaWCFgFglaBkF3keHIDE4k1AHRlTvK2w//IbKiJf9r6y5XBFIWCESNkF5gNtzAdaWcq0s5ErItUqBnP5wrbl5IzdUbzETqjBWIBG4BXJ5p59EQPG5tS80F6c7jM29eeYE1jhqScLa+rsBqgR28lrvkbSJciXeQSG3yv3g7Q2xRhfVsMVfqfCyGE7yRIF0JclzzPo2gXKzvcdoGiXcTxHDzPw/M8XNzKe8/F9Vw8Kh+fucZ27fqeG7fLUExBOY1byuJ4Z9t7DZem+c7UK8xYOfJumYJTxqqi93neKRGf64W8MdpFWAvQHUzOf70z2MjHut9EQDGIaAESepiYFlpUP+9L8ipnsFXXQXEdVG/uveugeAsfKwQTFINxbMcjlJ2k79SLlLQgr3Xfie162K7Hz772v4mbmZqW8NPuuzjoVc62N5cmedfeL5EJJfnujR8FwHY93rLnb0gWJ9Fdu+pxc4EGRuaC9GygAUs1sFVjwTWPrn2Ikh7GrVMhuvN5HkwVQxxPxzmRjjGcjc1XYn/3+iF2tM0AMJDI0hnN0xEtLHj+TR1TF4wp/GMoOp16E81ag6/HN1zVIJfYhBlu9W3MM8IBjY0dcVqkvZoQQtSNBOlCiGua4zoU7AIFq1B5P/dx0S6urjZmrgtWHkoZKKUqO+fANyZ+yjPpQ7yj5UbuSW4GwPFcXs8PXzCEQmVHLqaHaDEaaDXitATitBhxmo34gh3vNzRuBBaebY5qQbbH+pb0MrR8ioapIUxFZ7h5I67n4boeb3rty8RKKYJ2kWpDkR/3vJHh9hsBaM+mWXv6RdLBJD9pu33+mrIWIk4GUw1QNCKU9DAlPULJiFTe62FUzyHglOffZs8JXIJmpV2YrejkymdvdKiuvSBAdxQVSw1gaQFs1cDSAphaYG6Oyjxj8bNZBNlgI1/e9RsXVFkvBOJVfy8Xw3RUxvJhxnIRTmTinMjEKFjGeVd5tIRLCx7pjhf46K4DdV2bOEtXNNr1JK1a43x2i1/MYDPZxs14mr9nxFUV+pqiDLZE0WT3XAgh6kqCdCHEqmW7No7nYLv2gjfHc3BcB9uzcVyn8rnnzO90u56L4zqYronprOI0XbsEpQzZ3BgnMycYLk0yVJzkw513zQfUmqJRci0mz9kt7gg28nNtt9EaiBPVgkTU4HwxNj//4FdcF90uoVtFDKuIbhbQS1mMUg6jnCNQzhE0c+zruo0TiTXYjkvP7Al2Hv0Wk5F29oTXzI8VMCsp4efzAEfRcBUNV1FxVW3+c0s7G1xmgo282nELufN6fn9vw89iqcaid6ZPx/v5m52/huEu/Hfy2NqH8FCwNANLDdQ+fp2L2nnewil+eLybg9ONTJeCcN5tEF116Y3n6E9k6W/I0RkrENBW0Q2q64iqKLRpjbTrTfOdC/ziKSr5hnWUov4fOWmMGGzqbCAWlD8bhRBiOchvWyHEiilYBTJmhpJdouyUMR1z/r3lWqurDdliuS6eXaJYTpMuTpMqTZMupZgpzTBSmmS4NE3KXphifKw4wbZYLwB3NK7nhng/neekpYdUg7uTm6qaXnFtgqUsgUKKXLiJQiCG63k0pE6x9sSzFAMxXl13//z1d736N0RKaXTHJOCUq5ojFJ/AjA4AkA4mOR3vYybcsuCax9e8A1fVKOlhbNWoBOSKVvU57GIgxovdd13weFkPX+TqGigKph7CZGGRtmywcWnj+qRoa1iOSkOwUv29aGl88fWNpEsBfvfWVzjTjjpnGkyXKq8hHjDpiBboiefpT2TpjhXQpAr7ilIVhVYtQZuexFD8/9PLNuJkG7f43vtc1xQ2tMfpalziz5kQQoiaSJAuhFg2BatAupwmVU6RKqcoVxkE1ptnlSmYaUzXnCsAVykIZ7rnFIVzz33MxnLK3NyynY5QE7gOh9LHeHz8ebqDzbyj/Za5om42nzn2D6SsAqZ36bPNCtAWSNAbbKYv1EzXOQF5sxGH87KVXcehYeY4gWIWzSmj2RaaY6I5JrpjYlhFgqUM4VKGsJWff96P+u/ndMs2ANRsjs7pw0yF25gtnG3/FShliZjZBfOZaoCyHqKshyjqUYpGlIJx9v3MOT270+Fmvrvh5y54jdNR/1s/XUvKtsp4Icx4PsJ4PsxUMcR0MUTeMtjcPMvPbToGQEh3SJUCWK7GbClIS6TyM7S7c4JtrTN0RgtEA9Wfoxf1pSkqLVqCdj3pWzu1hRQKsV4K8TW+F4drawiysSNOUJfK7UIIsdwkSBdC1FXJLjFeGGc8P07hvB3j5eDO9f1WXRvsMiOZk7w+s48WPcrN8UGwyxScAp888vc1j93rqXTE+wHIZE/xevooZqQAyS3z12Tt0nyAHlEDJPQIjXqEhBGlK9BIb6iFnlATIfX8c8NgOy6BmdP0Dv+Uohrkhd57cLxKqvMHX/kaIad0wXMuxlZ08oH4gn7bs+EWnul7M7lAYsG1j619J4oHtqZT1sKU9SBeXYKL+vE8sFyVsqNiORpBzSFi2PXOQK+K6aiVALwQYqoYYqIQYjwfIVW+dBGuon32+68o8PNbDxMPWDQGz6bod8eX/2dLXJqmqPM75/UJzsHVgmQat2L7nPURNFQ2dsRpiy9fC0AhhBALSZAuhPCd7dpMFacYy4+RLqdrS1t3bXBtXMeiZBXxXIeoEQLXxXJNXpx8jYJTpGiXKNqluY/L2J5d2eH2bGzXwXJtik6ZvFPk13vfxoZIZSf3eOogj4w/x7ZoLzeHK49F1CBBRcfBxVA0DEUnoOqVj1WNgHLmY73ysaphKBpNRmx+2f2hFt7ffgdN56Wb/kbv/YRUg4QeIXCZc81GOU8kM0Zk9hSjsR5Gwp2YtktXJsPgxB5SwSR29z3z14/Fewk4ZcpaEFs1sOfOTtuqQVkPkQ/EyQfi5AJxylr4gjPSRSPGwdadF6xjJtJ+wWO18rxKMBrQ3Plpx/MhJgthTKcSsCiKh3Lu+4s8FtIdBhvP7uo/M9JO3jK4vWuc+Fz69yvjzfx0tBXT0Sg7KqajYboq55/LVvCIBSxihkVLpMR7Nhyf/9p0MUhYtwnrTtWBvOeB6ymYrorlqJhO5QbImZ1tgOdPtzJbCnJr1wSNcy3Mnh7p4OmRzouO2RAwaY8WaI8WaY0UaQ6XaQ6VCJ7Xl7yvIX/R54uVZyg6bXojzVpD3YJzgHK4g1xiA57PXQK6GsOsb49haMvTDlAIIcTFSZAuhPCF7dpMF6eZKk4xXZq+fOV014ZynkJhiuHMCaZK08yYad6Q2EjSqPQJfmzmdf558gV2N6zlQ513zT/vb49/u+a1Zc/Zwe8KJrmtYR0D51T4VhSF/7r+g0sq5NQaaKD1vKJmAL2h5socrk2glMEw8xjlPMFyjkh2gkhmnFhugtA5aelW200c660EyxPRTl7puJXp84Lnx9Y+tOi11sJxwXS1+UC0aOsUbY3S3PuirZMImtzQPg1Ugtf/+pNdmI7Gb938Gom5YPrViWZ+fLq2lPfOaH5BxfEXxlpJl4NsbZmZD9ILls5o/uLncBU8DNXFdFU8FLJmgKwZwPEW/nf+hwNrmChE+OCWw6xLVgr0/eR0Kz8a6cTzFNy5gNyj8rE39/H5mkMlfu2mvfOfvzTeykQhzPqm9HyQ3hIuETUsmsMlWsIlWiIl2iOVwDxiXLmNnlidImqQNj1JUo352krtfK5qkG9YTzni7/GRoKGypbOBZmmrJoQQq4IE6UKIRbMci+nSNJOFSWbLs5cOzF0XyhlmMsMcSx3laH6EY8UJRsuzC/bY14Zb54P0iFppH2Se0wbLUHW2x3oJKgZhLUBEDRDWAoRUg4Cio8/tcOtK5X1QNWjQQ8S0s2mba8JtrA02Y1hFzq3n3XfipwTKORRcFM9D8TzwXBSoBGSKUlmrouApCorrkk72MdVRaYumWyXW730E1XPZe8PZM9kb9vwzrWMHMK5w/t6jUsF8JtzG5Dnnt20twEvdb7jscxeM40HZUclbBjnTIG/p5EyDnGXQFCqzay6Ydlz4witbMR2Vj+7cT2zuHPPjJ7p4abwFx1OwHPWCgPZi+huy80G6okBAdSs727YGc8F0S7hMf0OWgFbZrfa8yve18v5M4HvmNVQ+bg4t/J7tapvGdFWixtl/E5uaZ2mNFAloLgHNITj/3kFXPRQFXA/ypkHWMsiZ+gXhteNWXmPynPlsV71I67KLUxUPQ3UIaAuD7O2t0xRtnXjAOuexmfne5OLq16BFaNeSxLVI3ecqhTvIN6zzvbVaazzI5s4GArrsngshxGohQboQ4oosx6LoFMmbefJWnrydJ2/mMd3LtDfzPMr5SQ5Ovsq+2UPszw0zY1+YpttixGkPJGgyYjRoZysI725Yyy2xAYJ4nBv6fCKyAcMqoDo2qm2jOSUUN4/iuee8eSiei+pYGFaRmdZ1THZswfM8wulRbvvx/6EUiPHd238d2wHHddl8ai/t2ZGavi9m2WQiOggeBKwCbxir7KIOT+dxqdyb6CsU5wN0F5WSEaY411s7FWpiNtLCTLiVVKgFW7vIuXRXYSQbJV0OsKN1Zj4d+wdD3eybTuK4Kran4LgKjqfgXiaoXp9MzQfpmgrpcgDbVfG8s2HrmQD/fKriEVAdQrpTSQ035t7rNs3n9dz+1Z37CenOgjZfN3ZMcWPHVHXf2Eu4p2/0gseawiZN4cu32VMViAet+d338/3aTXuxHAX9nArou9qmWZdMoyqV167goSqVVHyVymOq4hHQ3EtWTr+zZ/yCx1bDuXixNAqQ0GJ06Ekiav3PbTt6hFxiI9Y5BSX9oM1Vbu+Wyu1CCLHqSJAuxHXMcZ0LWp+VnTJld+Fjl01dP5frQjkLpRT/+8g/sDc7jMPZ56oo9ISaWRtuY02ojS0E6MzNECxmCKRTTHizTCYTuB4k0iPc/fKXyIca+cEt/6ayy+rBzr3/QjI3VtPrTDsaw8YAtucRMjVuo7LzPZstz7cAO9S0hclwG56i4KGe8x4Ur5I6DZUddgUPD4WJaCe5UuUWguZq/LjnXmzNwHbc+XFf7L6Ll7rupKSHMbXQZaM021WYKIRxPeiZKwRmOipfen0jABua0oT1ynyWq5K+TLGxgOYQMyxiAYuoYRMzLDpiC4uL/eLWQ+iqS8Q4G7ze0T3OrvZpNMUjoDkEVPeygejFNFwiGF7NDG3h64sGbKmSLhZQgKQWp0NvIqT6u5t9MR4KhfggxVif75XbExGDrV0NRALyZ6AQQqxG8ttZiGuQ/f9v786D5KrO++F/z7lrr7MvGu1iMyDALAELL5hAhDDmNcb12iUvEArbxIbEQIxjEgxOqBTl8gavwSEmZRz/HP/AFIE4tiMiI4EhyASwwAiwEAIhydJom6Wnt7ud8/5xe1ozmhEaSd0zPTPfT1Wre/revn1vP9Oa+9xzznNUCC/yUA7LKEfxHORBVJlKLPKr95E++jGwxfIg1mx5DL2FHbi66wMQopLsaI0ICu1WBiem5uIUtxOnl320DfQis2sTWnJPwglLo7bVH0rsMuKiWoEXJ7My9NBX2J/07XHaEGiBSJiIpIFQmlDCqMy7HY891iJOsiNhomwmsDs9B4GK96tkpvBvp31hTDG1Te2nHNXnEEkTr3adOeb5kfNtR0qgHBgoRwYKgYm+kos9Iyp995cdaAgsbsrhM0s3AQCSVoSF2SGYUiGMJFBJ0s/p2Y1TO/tgSgVTxEm0IXQ1uT4w6RzP/HEKkGWdYFom2UT1IgC0Gll0m61wxpmFoR7v6CW6UMgshjJr28otBLC4PYXF7am6jp0nIqKjwySdaJryIg+loIRSWEIpqtwHJZSjMkJ15C2AoQrjLu0H3HLeAPpLe9Ff7keP24aPznkvEJRh+kNYveNpKGj0tb07ntcbwIdbT8WnrS4c378TLW+8jOahXsgDqrxHwkBfogM5pxkFO41d6XnVZYNuK35y2hcRHDD+cvXcS+BFBtRwQS+ISnftePxxXCk8fh+lBbzIgCUUz9fmxgAANNZJREFUuhFfENAQ+NX2Y1EILFy0eFu1cvYTW+fguZ2dY6qNy0ria0oNo5IMmzIeq96eKOPiY7ZV9+2R1xdh0LNx6bFvoy0Rd3F/fmc7nto+B+XQQKAOXe3ZrXQhH+nKU14fs168/caYZ55oJprslnMA8NxOFDOLEVnjF0M8GknHwMk9TWhKTMaFBiIiOhpM0ommmNYa+SCPnJ9DqEJEOoJSKr7X8X2owvim4/tIRROa1kxpBVnpJqm1xgu7XkAhLGBZ93tgSwNQIdZsXYvn97yIQlhEISjCe6dx5hWelwOa47nAbWliRdtpaBEmEiI++fOCCOdtWI2efZtGvW7Qacae1BzsSXWjN9GD19QC7CxnMORbKPgWuoolnJGNxy0H2sAdzy1DoCRuOudFuJVk+vG35+J3uzpwOJY0D+LTJ78BIG5Jer63E15k4L3zeuGYcaIbVCqXHw4vGp10b82lMeg5o+a19pWBIX/0Cb5jxNN9tbge2pOVKt+JMtqTJaQbZD5votms2UhjjtmKhJycaue+245CZgmiEdM61tL81iSO7UzDkPzPhYhoOmCSTjTJlFbIeTkM+oMY8AaQ83IT6nautUY5KqMQFFAMitUW7mJYeeznUfCHkPNzlVsex6bn4XOLLgFUCKEi/PS1nyDQEU4ONNrtuMV7KLcV2wo7Rr2XgEDSsJGSDlKGg5ThImO4aJM2OiAxZ2SxJK1x62vPIFXYi1+d8XlsM7IIlEZTYi6azR3YkV2A7emFeNE4AX/w5qA3n8TOPyaxu5gYM43Vu1r7q8XFDKGr812HSgKVse1mpSV7uHCXFPu3MrJKuNZxwTDXjJC2RrdML5vbCwHAGVGNe3gs9vBrhyuPKx2/f6QFQiUQaYlIxe8xPD582EWLt0FpgdYRVcKXtvdhcVMOrhkXXXOMCDxPJmpMzUYK3WbrpBSEAwQ8twPFzKK6JeecWo2IaHpikk5UZ8WguD9x9nIohsVRhdgCFaAUlpCVNqDi1vP/u+lhFMIirjju43ClBUDhwc3/gf/Z/cJhvXfOGwDKA9WfT010AyqCqfYnl+fJLM4x56I5itASRWgOAzSHHqzQhxkWYIYejNCD5RchK/tdSLTi8bOPR6g0SkGEk7WJFAB7cBeC5jj5/03qPfhB68V4O5fF1t70uF29k2aA7nQJTbaPlB2gO7W/sJkQwHVnbIApNZIjkuwVS7ZhxZJtY7Z1OD4wf2zhuVoUCntX2+CY5zjGm6ixCcQt592T1HKuK2POi5lFUGb9pm7raU7guK40LINTqxERTTdM0olqRGuNYlhE3s9jyB9CPsgjH+RHjQ8vhSX0FnqxPbcV2wbfwrahbdhR2otTMwtwdc8HAQASwAt7XkSgI+R3b4BbafFO+fE0VxYk0tJCRphIQyIDiSYtkNUaTUqjPQzRGQbo9MvIFPPYtjB+b6U0vv/WH5As9uN/0yei38hAATiufy9OfmPdhI+zbLgoCht78/u7xT/c9VG86bVjXtJHGvHxvtLXjie39VTXcc0Q8zIFzEkV0JMuojtdRNYODtq1WwqB9uRwciuqn/HEa4zPbAKAISQirfiZEB2B4THnXWbL5CTnQqKc7EEptQDKrF9LfcI2cOKcLFpTkzOOnoiIaq8hkvR77rkH3/zmN9Hb24vTTjsN3/ve93D22WcfdP2HHnoIX/va17BlyxYcd9xx+MY3voEPfehDk7jHRPH0ZcNd1ge9QQz5Q1BaQWuNoWAIuwq7sLOwE7vyO9Fb2Ine4i7kgvy42xosjZ4/+poykPADtHp5oJKkX53L4x+3bIOrJ56SDTlNeHpfAUrFXcGXChfCTGDvYBG9Kk76FVpgNJ+MsnBQki5KwkVRuCgggaJwkdcJ5OGiHxnsipoxFLmItMBH8Hb1ff516xnYWUjh/7U248T2AQDAkuYcdhUSWNg0hIVNeXQlS2MSclNIZGUKjrBgCwu2MGEJE7awIA+SvSutESFCpBUiRAi1QgSFQAfwdVi5BQh0iPAdpo6TQsCAhCEkDBgQEAgQItAh1GF8xvVmCRPNRgqusGFVPh9LmLBgVKszhzr+PEJECHVcr0BCQEBACll9PB4NDU8H8LSPsg7gKR+eDhDUoPI/UaPKyATmWR2Tkpwrw0EpOQ/lVA90HavDCxGPPT+mg2PPiYimuylP0h988EHceOONuPfee3HOOefgzjvvxEUXXYSNGzeis7NzzPrPPPMMVq5ciTvuuAMf/vCH8dOf/hSXXXYZfve732Hp0qVTcAQ00x04l3ghLFST8r2lvegt9GJRdhGShguEJfz3lv/GL7avOej2WmHgmFDj5HIRpxWGcJLvw3Ha8auWInQlOfzkvj5kvEH8V0cBe/0iNDRsz4StgbJ0UZZOfBMuSsJBUSZQhIsiXAyINAZ0Bvt0BjmZwfEj8tQrcQu2eWl8ONiC45EDAPzaPw3X9n70sD4TAY3/59i3q0n3wqYhuGYEy9j/ZvOzBczPvjnmtaYw0GSk0CLTSMvkQZPxg5FCQMKENYGX7W9515VZzuOfJOQ7vm+oIwSVZN/TIcraR1n5KGsf4SQkr6600CzTaDLSSE1gbKwpDJjCgIMjSwASGJuoKK0RIooLF+qo8lhBQUFDQ2kd30NXZo2PP8/hfwUABX3AxZT4PtCcf5ymhistzDXb0WTUZwz4SIGVRSk9H77biXpXg0w5Jk7qybJyOxHRDDHlSfp3vvMdfO5zn8NVV10FALj33nvxy1/+Ej/84Q/x1a9+dcz6d911F1asWIGbbroJAHD77bdj9erVuPvuu3HvvfdO6r7T9BKoAOWwjEAF1TnDQxWiHJVRCuOpy7zAi+cXrzyX83IohIV4erOwBKUV/mzhn8UbDMu4d/3d2Fnag79Y8CGcnOgCoDEvvxcCQLcSWBJGOLZcwjFeGccEARb7ATIHtNLulc14M+xCEO1//tboKvSHNo4vC3Qn44TmJ9Gf4ZPlzwIHaREdj2uE+Apeqv5cCg3kAwv+iKrkltSV+wim1LCkim+Ggjn8WCrYRoSkFVclT1ohlAaMyq4sX/zHd9wPKQSaZRqtRgYZmTzE/LwCSlrQwgCgIbQGoOJ7HVWnV5sIIUanjhM1nPSOl7yGOkJJeQgQt9p7lVZ7v9L6HL1D6/14pBBICAdJ6SAhHKRlYtKmezrUftkwAVH7PxO+DlFUZRRUCQVVRlF7DdV7gWYeUxiYY7ai3Wiq6/zgWkh4iS6Ukz0I7aa6vc8wKYFFbSksaktBsvWciGjGmNIk3fd9vPDCC7j55purz0kpceGFF2LduvHHyK5btw433njjqOcuuugiPProo+Ou73kePG9/peVcLnf0Oz5JfN+DaZiQxqHnVqb9vMhDwS9UK6EXggJ+9eavsHVoK943932Yl4nn4n6u9zn8bOPPUI7KE962JUz8WXox4BcAFeKEUh5OqOEMbkfktCOINP6kEOHqA7qlKwjslc3YJLrwpu7GK+ECvBItxB/0AuSQQsb2cQNerq7/W30ydoYpzMEmdFdavC1Twx4nebaM+H74ueEK4sPVxEf60JKtCLVEs7N/PPkJrQP42rkv1KWhJyFttBlNaDUyMMXo32MNgcBpQeC0IjKTUNKGMhwoab9zq5NWkCqAUAFk5EOqyi0qwwhLMKISZFg6rGT+cJjCQMY4eLGn4e74YaUFOqq0PR9IAHCFDVfYdU0aGpEtTNhGGs2V1kylNUq6jIIqI19J3tndnmpBAGg3mzDHbBvzf1AthVYG5WQPvEQXtJycU6umpIUT52SRdqa8vYWIiGpsSv9n37t3L6IoQldX16jnu7q68Ic//GHc1/T29o67fm/v2GrNAHDHHXfg7//+72uzw5Ps7ke+jEcKa7AgcDHXmoNjWk/F2e9ajlOPex8MY2b+UR4oDyAf5NHqtiJpJaG0wqb+TfH83kEBXuRVb34Ydz/P+fF0Zjkvh6FgCIWggISZwN+/5zYg8oDQw+/eWoWNfj9ODQF0nQ6oCNltL4xJ0E2tYWvA0RqOBtJKIasiZJRCRimklIYqDUBrDS9U+PK+EAtz27BWn4S3jBIAYEPuGGyJPoBN0Vxs0d14S3djm+6Eh9Gto4ZQ6EiVsSCxDx3JMrTen5t+7IQ3AQhk7P3J9GmdfTits++oPt/2pDfmuVrnh6YwkJVJtJtNSMvEqGVaGPCdNvhuO3y37cjGZwoJZTiA4SA62Mu1how8SOUDWkFoBQFVfayFhBZG9QYhoYWAEZUhwzKMqFR5XIIZFiEOo3v2/u74tfmOaiER2C37L2RIC1paUIYNLYzKBQt//wWLyIPQESCGKzoL6OEgax1fvNC68nloCB3CDAqHdYy1JoVASiSQkgkMD3IqKx8FVUZZe5Ux8/GNLe40USnpYr7VUbfp1IZbzUvJeYgqtUMmgyEFjulIY35rYtZd4CMimi1mZqY3ws033zyq5T2Xy2H+/PlTuEcT99bABgy4EgOGj9/jbWDwbeDZ/4T1W420AlJKIqlNJGAjKRNImSnMTS/Blz/2/1W3sf7N3yCdacWC1uPgGIdXIEdrjVCF8JWPSEfI2tnqstf7X0chKOC45uOQtuPWsM0Dm/H7Pb+vztudD/IoeEPIewMo+DmUghJKURnlsIxy5KEceWi20rjrovsQRAF85eOrq7+IzeU9uPGkq3DsnD9BpCP87g//jvt3rD2sffeDIqIdv4NROYFZsa8ffxoOot0cQik1CA2NnqEEfrFtBzJKIaE1bK1xqHaWCAL/t68AX8Xb/e/ipSj7wBxlYz7ilr+9iU7c7V8DAEiYIZodD0vcApqdPjS7PppdD62uhxbXO+h82a0Jf/wFDUgKgbRMICOTyMjEOCfEAr7TinKyB77bNiJ5HMuQApYhYRkChhSIlEakNZRC5V4jUhNI0oSAMl0oHN7JuTKTGKeHO2RYhhnmYQR5mEEeZpiva2u9Mpz9FzPsFkAe/DezVu3NMvJgBIX4OMMCjLAMqbz9Sf8kc6U9ptu/1hoBQngqqBYI9CvF/oLK0AMm8WQKAz1mG9rN+nQ3n6xCcOPpyDg4viuDhM0edkREM9mUJunt7e0wDAO7du0a9fyuXbvQ3d097mu6u7sPa33HceA49a/eWg+3r/wZnnjhUby0ZS12lLdglzGEbZaGLwX6DaDf0ACCyq0AYC9O2LsVz726GoZpwTJs3PDEF7DPlLhlzlV4z6nLYUgT/+eJb+PX+ecRt7AhbkoVAhBACI1AK/hQCEZ00j3WasE9l/yk0uwq8Fe/uhJ/DPP4zlk347i574FSIX759B24r//5wzrGqDSAzW8+DkABSsEd3APXUsi98QKCSELrCO7WHfiAX0JCKTiVZNrWgK01LGhklEJzpNBUuW9WEdKRwNruEkIIRJGC6jsdXUEf/ujORX4wbj3f7i3Br4ufRxEufFgIIRHBQKQlIkiEMFCEg6J2UYSDEhx4sPC16HfV1udt6cXYptL4gLUDwAAAYEF2CJ9/96todjy45juPT45bEF1kjCRSwj2gmFll2rFq8S0FNaL4FgBICEghICBHPBbxY0gIIUZV9t5fRg3Vn3WlANhwYTU9Yq3hhEdBQ2B/wbXh7UshkRDOuEXYIiMRd/9Mdsct3wdIuyba0w7aUjZcy4BtyglVJI6UhhdG8EMFL1TwAgUvjFD0IxS8EKUgQq3zNGW68E0XcNv3P1lprTei4ujW90oLvoz8CbVOa2EitNLxzUwjtLOIrPoXtTqQMhwow0GA1jHLhAohlA8j8uLHOoLQIYSq3GuFuH5AfB+31ANCh9XPQ0T+UV/UEELAhgXbOHhi5KkAZe2hrH2UlI+S9lBS0+eiFx05AaDNbEJPnbq2B3YzSql58N2OuheCO1DaNXF8V4bTqhERzRJTmqTbto0zzzwTjz/+OC677DIAgFIKjz/+OK677rpxX7Ns2TI8/vjjuP7666vPrV69GsuWLZuEPZ5czdkOXHb+53AZPld97u0db2L9a09gILcLQ6W9KJb7UQpy8FQenioiabTAK0XQKkCo8miJIkRCwytpvL55I6A0dux9A7tT4yQP73D+XC704aln/0+1/FbH0CAMU2HD736NwR1bAACDb+/D+80SUpVu4SmtkK48thVgKQlLS5haQioDppIoI4tt3dsAHSeCl+9cgu5wH15d0IUte+Kx2EPl43HqThs+LCjIEUm0hAeB3YinCRtCAnmdxFBl6rDPeNshKknf6uz52FVM4IPpHUgjngbNzLjY2TUXhtTV45KIT/RMxA2qTULDkB5MUYYhFQwx+kO65JitYz4r11ToNktjnhcAbGnBFTZS0kVaJpAckZhrVC6WaF1NqacTDYHQziKwm+E7bQid5lHLDSnQkrLRnrbRnnbgWkd2Em1IgaRtInmQc1WlNEpBhIIfwgsUIqURqviCQxjtv/AgRKVruhCQIv60S378unIQQR2q/ttwa73pjtv6DiAePz+crFe7mle63gOIzNS4FzAajZYmtDTjngZHIa4j4MHyB2H5A7C8AUg1dgjG0XCkBQcWRrahlpWPfVEOfdEQK8vPUGmZwPy6TKkm4LkdKKUXIBzRm2yy2KbEMZ1p9DS57NpORDSLTHl39xtvvBFXXnklzjrrLJx99tm48847USgUqtXer7jiCsydOxd33HEHAOBLX/oSzjvvPHz729/GJZdcggceeADPP/88fvCDH0zlYUyahT1LsLBnyYTXf8+7V6B/YB+62tpgmHG4RRTg1C2/ReB7CH0fUeBBBQEQehAakBEglYTUAkblpp0WpBfPRRTmESoP79lxNizlIzhuDnLl+KS3IJahtO1s9EsXoWkhlDYCw0ZkWjAMwDA1pNCQApV7jZQV4H3R/p4RT81djlJg4sTmftiIW79EexNecd5bfY1RuRcjttUkNFrE8PaLMERhVEvHxcdsG/PZdKdLWJHefkRxOBRHmEhIJy4MJh0khA1H2KNanJXhILCbEdhNCOxmRGZqbOuM1qMLpakgbpVUAURl4isIAQ1Z7eUAxGMlMXIZMGpM9nCrp9DR/jHbWsXV03VUXRavO7xMV7YnKmO44/cYTswDu2ncruwtKQvdTQl0ZRyYxsG7uteKlAIpx0TqKIopaa1RDhSKfoi8F2KoHCJXClD0D7Pbt5BxEn+UkrYB1zZgSQnTEJXhABKGEPCjCOVAoRxEcc+CcAIXGKaIlhYiaSGy0iin5gIAjKAQJ+z+ACyvP64jUGOutDFXtqPHbENOFbAvGkJOFdg1fgZwhIm5Vke1CGGtaAiUkz0opecf9cWpI2EaAvNbk1jYmpyU/zeJiKixTHmS/olPfAJ79uzBrbfeit7eXrz73e/GqlWrqsXhtm7dCin3/4E699xz8dOf/hS33HIL/vZv/xbHHXccHn30Uc6RfhAJx0TigEJ7F35wJYCVh3ytqrRAhkpBKQ0pBUp+hGLZw9sL96FcLqHJUtBBCZ5fwKKmArDUh9YhhpNArVWl9TCEinwoHVTnWg6hoLWGQgoKGkorvHdOHgqqMgezAQ2NzpSP9uS+o/4sDCFhVBPWikpSrKrdyQ/vpN0WJlxpwxEWEsJBQtpwhQNjRLKqpI3ITMA3k4iMJCIzidDKjEreHEuixbUq+xJ3QVc67todKQ0/NBEpt2bjj+st6RiY05TAnCb3iFvMp5IQAgnbQMI20Jbe3zIXRApD5RBD5QB5L6x2sQ+j2iZ7hiHQmrTRlrbRlnIOa/yp1vHvTHVIg94/zEEpVL7P8X2kNYJII185piEvRFTjYzmUyEohslIjkvY8bK8PltcPyx+o6Xh4IQSajHj+eV+H2BX2YV+UY7I+DZlCotNsQafRMu5wmyOlpIVyci5KqXnQxuR3LXctAwtak+hpdpmcExHNYkLr2XV2ksvl0NTUhMHBQWSzk991bSbzQwU/UoiiuNhXVOliPJxoeqGCH4QIAw9B4CP043sdBnGrrQor41uHHw+35sY3HXlQqoRIBfH0VlAIdQQ9TrdwAcAUJiwYsIQJW5iQQkKPGJ09nkiryrRZUfViQjxL9/CFAw1DGHCFBUfYI5JxgchwKwl4CpE5fEuOmY7HMAQyjommhIWmhIVswppQIhtG8efrBfH9yMTiUN9iDVSLrkUjYjLcFTyMFMLKz0EUdxGf6P8MUgJpx0Jz0qoe03RMzI+GF0aVrvIRvKDSsh1G1dbtd0p8bVMi5RhI2iZStolsIv7dmKqurUU/7jmQ9+Ju/+UgQsmPW+gn/a+F1jDCIowwD3O4qF1QgBGVUavhIIEOsTvsx55okMn6NOBKC51GC1qNDOQ7FKE8XJGZQjE1H16y+x2LW9ZL2jWxqC2FrqzDbu1Ud0U/xEm3PgYAePUfLkLSnvI2O6JZ4XDyUH4rqWZsU8I2D//kRmsNP1IIozhBDKK49X745ziJjB+Xgwih7yP0y5CRD1f5lS7blfG+1eJVqExXZaMkLRSNeOqqMSdfuvIaFVaLfQ3Pu20oH6aKIHU0oht4BC2MuCiamUBkJhEZCURmYtS2HUsiYxtIWCYSthF3V7YMJCoF0o6EaUiYhjzoWOxaiyq9KKpjutX+SxzDhARStjmhgm8zmWMacEwDzQfpFavU2AtXGkDCMmA1WGtZPN7fRNcBzw8PAfAjVfmeKgRh5btb+T2pttRrjUih+p094txXiGpLuz9yNj8VxYX6wlKcxEfFyuMCpAoO6y2sSnfpLrMVu8J+9EU5ztHegLJGEp1GM7JGqqbb9Z02lFLzEbhjCybWmxBAe9rB/NYkC8IREdEoTNJpygkhKknOxF+jKi3zXhghiEZ0D69M06V1PKbPNAQsKWGZEqaMi4TF3cnjbuWq8rogiiuFl4OoWi3cC+MLBV7lgsFIUgKuaSBtx4l3wooT8TghnxlJqyEFjHeY+osmTsq4Iv507mBQHQJwyIkKR9NaV79bw+P8+4sBBkv+kY+dlwYimR63Cr4MyzCDIZhBrnI/NKHE3RQG5lrtmGu1o6DKyEUF5FQBhRoXtqOJMYSsTu3YJFNwajzVme+0oZBZMqnzmw+zTIm5zS7mtSRnXa8jIiKaGCbpNC1JuX/M8GSI54yPW/SFAE+siCZICAHXMsZ8Z8JIob8YYF/BQ1/eP/yifAcxPF2en+ioPmeV9yFR2A7b68NEusmnpIuUdDEHbQh0iCFVRC4qYkgV2cpeJwJAUrrIymR1Ssp6dPv2nVYUM4sR2vWZQ/2dNCct9DQn0J11IWfAhVwiIqofJulEEyBEXFGbuTlRbZiGREfGQUcmLsxX9EPsy/vYk/cwUDyKVvZxBG4bArcNMizBLf4RbnHnhLvFW8JEq5FFqxGPHSspL07aVREFVUakG7SU/jSQkDYyMomMTCAtk6MKbtZaYDejkFkyZmrIerNNiTlNLnqaE0c14wQREc0u/ItBRERTLmmbSLaamN+aRKQ0+go+9hU8DBQDFLywJkXrlJlAMXssipklcIq9SOXfgowOrzt7QjpISAedaIHWGkXtoaBKyKsS8qqMkC3t45JCICEcpKWLlEwgLRMwRf2vekZmCoXsMfDd9rq/1zApgbaUgznNLjrSLARHRESHj0k6ERE1FEOKUa3skdIYKgfIlULkygFy5QAl/2gK0kl4qR54yW4kCtuRyG89ovnZhRBIibhrfCdaAABl5aOoPZSUh5L2UFY+fB0e4Y5OL1IIWCNm1RieWSMpXSSFW9Op0g5FSRvFzGKUkz3VqTbrSUqgJWmju8lFe9ppuIKQREQ0vTBJJyKihmZIgeakjeYRUxtESqPgh8iXQxS8EENePHVcEB5G93MhUUovQCk5F4nCNiTzWyGOMqF2pQ0XNmDsL0gW6gie9ivTO2oorRBBQY2Y5hHAqOkkI60QIoqnm9QRQkQNNUWcKQwkpYOkcOIkXLqwxdSfUmghUUotQCm9YMz0l/XQkooT884ME3MiIqqdqf+LSkREdJgMKZB1LWTd0VW/C16IgVKAgaKPwWIwsYJ00kApswjl1Fw4xV445T2w/EHUai52UxgwReLQKx6C0gq+DuHpAH7l5ukQgQ4Q6ghBHRN5R5hIG8PjxxOwRW2rrR8tDYFysgfFzGJoo77TmSVsozrOnEVEiYioHpikExHRjJFyTKQcE3Ob46S4HETYMVDC9v4S/EO0smtpoZyej3J6PkTkwynvgV3eA9vrR60S9qMhhYQrKi31B6G0QlBpeY/3OZ7+DwBE5T6qtNAHOqo+VqPa8VFZH0gKFxmj8ZLy/QS8RBcKmcVQ5tFfCDkYQwp0Zh30NCXQwjnNiYiozpikExHRjOVaBpZ0pLGoLYWduTLe3ldA0Tt067o2bJRTc1FOzYVQAezyPtjlvbC9fRANXBxOCglHSDho1KS6dny3PZ7r3ErX7T2SjoH5LUl0N7nszk5ERJOGSToREc14UgrMbU5gbnMCe/MetuwtYKA4sWnYtLTgJbvhJbsBrWB5A7C9vbDLe2FE5TrvOY2kpINyshvlZE/dWs6lBDrSLua1sNWciIimBpN0IiKaVdrTDtrTDnYPlfHGrvzExq0PExKB24rAbUWh6XjIsAjb64Pt9cHy+hu6lX260hDw3Q6Uk3MQOK11q9aedAzMbU6gu8mFY3KsORERTR0m6URENCt1Zly0pxz8caCEzXvyCKPDH3euzCTKZhLl1DxAa5j+ICx/AFaQg+nnjmhqt9lOCxOBnUVoNyGwmhDaGWhZn+77hhToyrroaXZHzR5AREQ0lZikExHRrCWlwPzWeMzxlr0FbO8vIVJHWCROCIROM0KnGaXh7YdlmEEOZpCDEXmQkQ+pfAjlQ6qJdbefyTQEIiuNwMoitLMIrSwiK1X3903YBha0JjGnyYXJseZERNRgmKQTEdGsZxkSx3VlsLg9hT15DzsHy+gv+DjaGc2U6cI3XfiJzrELtYZQAYQOIbSCUJV7HUIqH0ZYhozimxF5kMo7up2ZYlpIRGYKoZVGaKYrSXkGEJOXJGdcEwvbUujKOhB16jZPRER0tJikExERVZiGxJymBOY0JVAOIuzKldE7WMZQOaz9mwkBbdjQ7zCl2ihawQgKMMMCjDAPMyjADPOQ0VQn7wKR4UAZDrQwoYUBLY34sTQRmklEZhqRmazbePJDaU3bWNSWQisLwRER0TTAJJ2IiGgcrmVgYVsKC9tSKPohegfL2JXzUPDqkLBPhJCI7AwiOzP6eRXBqLa4lyot8CUIHUFoBWgVt9BDx630kY8jm/ddIDITCK0MIjNZSb5TleS7MbuMt6VtLGlPoyk586ekIyKimYNJOhER0SEkbRNLOtJY0pFG3guxK1fGrlx5QnOu1500EMkUIiuFCY1y17qa0MvIgxGW4nHyOopvKoLQIaB1nIxXuqWHVgZaTo/Thta0jWOYnBMR0TQ1Pf7aEhERNYi0YyLdkcYxHWkUvBB7hjzsyXsYnOC861NOCCgzUbd5xqcSk3MiIpoJmKQTEREdoZRjIuWYWNSeQjmIsDfvYV/ex0ApQBCqqd69WUEIoCPjYFF7ClmXyTkREU1/TNKJiIhqwLUMzGtJYl5LEgAwVA7QXwjQX2TSXg9SAl1ZF4vaUkg5PJ0hIqKZg3/ViIiI6iDjWsi4Fha0xUm7HyqUggjlIELJj1D0I5TDCH6oEEQKfqiOesq32SDtmujKupjT5MK1jKneHSIioppjkk5ERDQJbFPCNiWaEgfvkj2crBf9CAUvRMEPUfAiFPwQUTR7M/iMa6Iz66Ir6yBp89SFiIhmNv6lIyIiahCWIWEZEinHREfGGbWsHETIlQIMlgLkygFypRCRmlmJu5RxJf10Zax/yjGQdS22mBMR0azCJJ2IiGgacC0DrmWgM+sCALTWyHshcuUQBS/EUOXenwZj301DIGnHSXjKNpEcvrcNCCGmeveIiIimFJN0IiKiaUgIUR33PpIfKuQryXoQDd80gkjBC1VNE3khAMc04FgShhybXEsh4JgSCctAwo4vMiQsA7Ypa/L+REREMxGTdCIiohnENiVaTfsd1/EryXq+cisFEbxAwY/UmCr0piGQdsxqy3fCNuCYBlxLwjYkW76JiIhqjEk6ERHRLBMXsbPRkhqbzCul4Udxwu6YEo7J8eBERESTiUk6ERERVUkp4EqDxdqIiIimCAeFERERERERETUIJulEREREREREDYJJOhEREREREVGDYJJORERERERE1CCYpBMRERERERE1CCbpRERERERERA2CSToRERERERFRg2CSTkRERERERNQgmKQTERERERERNQgm6UREREREREQNgkk6ERERERERUYNgkk5ERERERETUIJikExERERERETUIJulEREREREREDYJJOhEREREREVGDYJJORERERERE1CCYpBMRERERERE1CCbpRERERERERA2CSToRERERERFRg2CSTkRERERERNQgmKQTERERERERNQgm6UREREREREQNwpzqHZhsWmsAQC6Xm+I9ISIiIiKaXEU/hPKKAOLz4dCedekA0ZQYzj+H89F3IvRE1ppBtm/fjvnz50/1bhAREREREdEss23bNsybN+8d15l1SbpSCjt27EAmk4EQYqp35x3lcjnMnz8f27ZtQzabnerdocPE+E1/jOH0xxhOb4zf9McYTn+M4fTHGDYGrTWGhobQ09MDKd951Pms698ipTzklYtGk81m+YWaxhi/6Y8xnP4Yw+mN8Zv+GMPpjzGc/hjDqdfU1DSh9Vg4joiIiIiIiKhBMEknIiIiIiIiahBM0huY4zi47bbb4DjOVO8KHQHGb/pjDKc/xnB6Y/ymP8Zw+mMMpz/GcPqZdYXjiIiIiIiIiBoVW9KJiIiIiIiIGgSTdCIiIiIiIqIGwSSdiIiIiIiIqEEwSSciIiIiIiJqEEzS6+g3v/kNLr30UvT09EAIgUcffXTU8l27duHP//zP0dPTg2QyiRUrVmDTpk2j1imXy7j22mvR1taGdDqNj33sY9i1a9eodbZu3YpLLrkEyWQSnZ2duOmmmxCGYb0Pb1Y42hj29fXhL//yL3HCCScgkUhgwYIF+Ku/+isMDg6O2g5jWD+1+B4O01rj4osvHnc7jGH91CqG69atw5/+6Z8ilUohm83iAx/4AEqlUnV5X18fPvWpTyGbzaK5uRlXX3018vl8vQ9vxqtF/Hp7e/GZz3wG3d3dSKVSOOOMM/Dwww+PWofxq5877rgDf/Inf4JMJoPOzk5cdtll2Lhx46h1anW+8sQTT+CMM86A4zg49thj8aMf/ajehzfj1SJ+L730ElauXIn58+cjkUjgxBNPxF133TXmvRi/+qjVd3DYvn37MG/ePAghMDAwMGoZY9gYmKTXUaFQwGmnnYZ77rlnzDKtNS677DK8+eab+I//+A+sX78eCxcuxIUXXohCoVBd74YbbsB//ud/4qGHHsKTTz6JHTt24PLLL68uj6IIl1xyCXzfxzPPPIN//dd/xY9+9CPceuutk3KMM93RxnDHjh3YsWMHvvWtb2HDhg340Y9+hFWrVuHqq6+ubocxrK9afA+H3XnnnRBCjHmeMayvWsRw3bp1WLFiBZYvX47//d//xXPPPYfrrrsOUu7/M/ipT30Kr7zyClavXo1f/OIX+M1vfoPPf/7zk3KMM1kt4nfFFVdg48aN+PnPf46XX34Zl19+OT7+8Y9j/fr11XUYv/p58sknce211+K3v/0tVq9ejSAIsHz58pqfr7z11lu45JJLcP755+PFF1/E9ddfj89+9rN47LHHJvV4Z5paxO+FF15AZ2cnfvKTn+CVV17B3/3d3+Hmm2/G3XffXV2H8aufWsRwpKuvvhqnnnrqmOcZwwaiaVIA0I888kj1540bN2oAesOGDdXnoijSHR0d+r777tNaaz0wMKAty9IPPfRQdZ3XXntNA9Dr1q3TWmv9q1/9SkspdW9vb3Wdf/qnf9LZbFZ7nlfno5pdjiSG4/nZz36mbdvWQRBorRnDyXQ0MVy/fr2eO3eu3rlz55jtMIaT50hjeM455+hbbrnloNt99dVXNQD93HPPVZ/7r//6Ly2E0H/84x9rexCz2JHGL5VK6R//+MejttXa2lpdh/GbXLt379YA9JNPPqm1rt35yle+8hV98sknj3qvT3ziE/qiiy6q9yHNKkcSv/F88Ytf1Oeff371Z8Zv8hxNDL///e/r8847Tz/++OMagO7v768uYwwbB1vSp4jneQAA13Wrz0kp4TgOnn76aQDxVcsgCHDhhRdW13nXu96FBQsWYN26dQDi1qFTTjkFXV1d1XUuuugi5HI5vPLKK5NxKLPWRGI4nsHBQWSzWZimCYAxnEoTjWGxWMQnP/lJ3HPPPeju7h6zHcZw6kwkhrt378azzz6Lzs5OnHvuuejq6sJ55503Ksbr1q1Dc3MzzjrrrOpzF154IaSUePbZZyfpaGafiX4Hzz33XDz44IPo6+uDUgoPPPAAyuUyPvjBDwJg/Cbb8JCt1tZWALU7X1m3bt2obQyvM7wNqo0jid/BtjO8DYDxm0xHGsNXX30V//AP/4Af//jHo3qSDWMMGweT9Cky/MW5+eab0d/fD9/38Y1vfAPbt2/Hzp07AcRj8GzbRnNz86jXdnV1obe3t7rOyD94w8uHl1H9TCSGB9q7dy9uv/32UV0wGcOpM9EY3nDDDTj33HPxkY98ZNztMIZTZyIxfPPNNwEAX//61/G5z30Oq1atwhlnnIELLrigOva5t7cXnZ2do7ZtmiZaW1sZwzqa6HfwZz/7GYIgQFtbGxzHwTXXXINHHnkExx57LADGbzIppXD99dfjve99L5YuXQqgducrB1snl8uNqh9BR+5I43egZ555Bg8++OCEzmcYv9o60hh6noeVK1fim9/8JhYsWDDuthnDxsEkfYpYloV///d/x+uvv47W1lYkk0msXbsWF1988bhXtqjxHG4Mc7kcLrnkEpx00kn4+te/Pvk7TGNMJIY///nPsWbNGtx5551Tu7M0ronEUCkFALjmmmtw1VVX4fTTT8d3v/tdnHDCCfjhD384lbs/6030/9Gvfe1rGBgYwK9//Ws8//zzuPHGG/Hxj38cL7/88hTu/ex07bXXYsOGDXjggQemelfoCNQifhs2bMBHPvIR3HbbbVi+fHkN944m4khjePPNN+PEE0/Epz/96TrtGdUSs8EpdOaZZ+LFF1/EwMAAdu7ciVWrVmHfvn1YsmQJAKC7uxu+74+purhr165ql9vu7u4xlRuHfx6vWy7V1qFiOGxoaAgrVqxAJpPBI488AsuyqssYw6l1qBiuWbMGmzdvRnNzM0zTrA5T+NjHPlbtassYTq1DxXDOnDkAgJNOOmnU60488URs3boVQByn3bt3j1oehiH6+voYwzo7VPw2b96Mu+++Gz/84Q9xwQUX4LTTTsNtt92Gs846q1qMjvGbHNdddx1+8YtfYO3atZg3b171+VqdrxxsnWw2i0QiUevDmXWOJn7DXn31VVxwwQX4/Oc/j1tuuWXUMsav/o4mhmvWrMFDDz1UPZe54IILAADt7e247bbbqtthDBsDk/QG0NTUhI6ODmzatAnPP/98tUvtmWeeCcuy8Pjjj1fX3bhxI7Zu3Yply5YBAJYtW4aXX3551MnJ6tWrkc1mx5yQUv0cLIZA3IK+fPly2LaNn//856PGXgKMYaM4WAy/+tWv4ve//z1efPHF6g0Avvvd7+L+++8HwBg2ioPFcNGiRejp6RkzXc3rr7+OhQsXAohjODAwgBdeeKG6fM2aNVBK4Zxzzpm8g5jFDha/YrEIAGN6KBmGUe0lwfjVl9Ya1113HR555BGsWbMGixcvHrW8Vucry5YtG7WN4XWGt0FHphbxA4BXXnkF559/Pq688kr84z/+45j3YfzqpxYxfPjhh/HSSy9Vz2X+5V/+BQDw1FNP4dprrwXAGDaUKS5cN6MNDQ3p9evX6/Xr12sA+jvf+Y5ev369fvvtt7XWcZXvtWvX6s2bN+tHH31UL1y4UF9++eWjtvEXf/EXesGCBXrNmjX6+eef18uWLdPLli2rLg/DUC9dulQvX75cv/jii3rVqlW6o6ND33zzzZN6rDPV0cZwcHBQn3POOfqUU07Rb7zxht65c2f1Foah1poxrLdafA8PhAMqVDOG9VWLGH73u9/V2WxWP/TQQ3rTpk36lltu0a7r6jfeeKO6zooVK/Tpp5+un332Wf3000/r4447Tq9cuXJSj3UmOtr4+b6vjz32WP3+979fP/vss/qNN97Q3/rWt7QQQv/yl7+srsf41c8XvvAF3dTUpJ944olRf8eKxWJ1nVqcr7z55ps6mUzqm266Sb/22mv6nnvu0YZh6FWrVk3q8c40tYjfyy+/rDs6OvSnP/3pUdvYvXt3dR3Gr35qEcMDrV27dkx1d8awcTBJr6PhX/4Db1deeaXWWuu77rpLz5s3T1uWpRcsWKBvueWWMdM1lUol/cUvflG3tLToZDKpP/rRj+qdO3eOWmfLli364osv1olEQre3t+u//uu/rk7vRUfnaGN4sNcD0G+99VZ1PcawfmrxPTzQgUm61oxhPdUqhnfccYeeN2+eTiaTetmyZfqpp54atXzfvn165cqVOp1O62w2q6+66io9NDQ0GYc4o9Uifq+//rq+/PLLdWdnp04mk/rUU08dMyUb41c/B/s7dv/991fXqdX5ytq1a/W73/1ubdu2XrJkyaj3oCNTi/jddttt425j4cKFo96L8auPWn0HRxovSR9+njGcekJrrWvQIE9ERERERERER4lj0omIiIiIiIgaBJN0IiIiIiIiogbBJJ2IiIiIiIioQTBJJyIiIiIiImoQTNKJiIiIiIiIGgSTdCIiIiIiIqIGwSSdiIiIiIiIqEEwSSciIiIiIiJqEEzSiYiIZiGtNS688EJcdNFFY5Z9//vfR3NzM7Zv3z4Fe0ZERDS7MUknIiKahYQQuP/++/Hss8/in//5n6vPv/XWW/jKV76C733ve5g3b15N3zMIgppuj4iIaCZikk5ERDRLzZ8/H3fddRe+/OUv46233oLWGldffTWWL1+O008/HRdffDHS6TS6urrwmc98Bnv37q2+dtWqVXjf+96H5uZmtLW14cMf/jA2b95cXb5lyxYIIfDggw/ivPPOg+u6+Ld/+7epOEwiIqJpRWit9VTvBBEREU2dyy67DIODg7j88stx++2345VXXsHJJ5+Mz372s7jiiitQKpXwN3/zNwjDEGvWrAEAPPzwwxBC4NRTT0U+n8ett96KLVu24MUXX4SUElu2bMHixYuxaNEifPvb38bpp58O13UxZ86cKT5aIiKixsYknYiIaJbbvXs3Tj75ZPT19eHhhx/Ghg0b8NRTT+Gxxx6rrrN9+3bMnz8fGzduxPHHHz9mG3v37kVHRwdefvllLF26tJqk33nnnfjSl740mYdDREQ0rbG7OxER0SzX2dmJa665BieeeCIuu+wyvPTSS1i7di3S6XT19q53vQsAql3aN23ahJUrV2LJkiXIZrNYtGgRAGDr1q2jtn3WWWdN6rEQERFNd+ZU7wARERFNPdM0YZrxaUE+n8ell16Kb3zjG2PWG+6ufumll2LhwoW477770NPTA6UUli5dCt/3R62fSqXqv/NEREQzCJN0IiIiGuWMM87Aww8/jEWLFlUT95H27duHjRs34r777sP73/9+AMDTTz892btJREQ0I7G7OxEREY1y7bXXoq+vDytXrsRzzz2HzZs347HHHsNVV12FKIrQ0tKCtrY2/OAHP8Abb7yBNWvW4MYbb5zq3SYiIpoRmKQTERHRKD09Pfif//kfRFGE5cuX45RTTsH111+P5uZmSCkhpcQDDzyAF154AUuXLsUNN9yAb37zm1O920RERDMCq7sTERERERERNQi2pBMRERERERE1CCbpRERERERERA2CSToRERERERFRg2CSTkRERERERNQgmKQTERERERERNQgm6UREREREREQNgkk6ERERERERUYNgkk5ERERERETUIJikExERERERETUIJulEREREREREDYJJOhEREREREVGDYJJORERERERE1CD+f7PeUDYOZanIAAAAAElFTkSuQmCC",
      "text/plain": [
       "<Figure size 1200x700 with 1 Axes>"
      ]
     },
     "metadata": {},
     "output_type": "display_data"
    }
   ],
   "source": [
    "# NBVAL_IGNORE_OUTPUT\n",
    "ax = plt.figure(figsize=(12, 7)).add_subplot(111)\n",
    "for name, group in results[results[\"variable\"]==\"Surface Air Temperature Change\"].groupby(\"scenario\"):\n",
    "    ax.plot(group.columns[7:], group.iloc[:, 7:].quantile(0.5), '-.', label = name)\n",
    "    ax.fill_between(group.columns[7:].astype(int), group.iloc[:, 7:].quantile(0.05).astype(float), group.iloc[:, 7:].quantile(0.95).astype(float), alpha = 0.3)\n",
    "\n",
    "ax.set_xlabel(\"Year\")\n",
    "ax.set_ylabel(\"Surface Air Temperature Change\")\n",
    "ax.legend()\n",
    "ax.axhline(1.1)\n",
    "ax.axvline(2018)"
   ]
  },
  {
   "cell_type": "code",
   "execution_count": null,
   "id": "1f60af0c",
   "metadata": {},
   "outputs": [],
   "source": []
  }
 ],
 "metadata": {
  "kernelspec": {
   "display_name": "Python 3 (ipykernel)",
   "language": "python",
   "name": "python3"
  },
  "language_info": {
   "codemirror_mode": {
    "name": "ipython",
    "version": 3
   },
   "file_extension": ".py",
   "mimetype": "text/x-python",
   "name": "python",
   "nbconvert_exporter": "python",
   "pygments_lexer": "ipython3",
   "version": "3.8.10"
  }
 },
 "nbformat": 4,
 "nbformat_minor": 5
}<|MERGE_RESOLUTION|>--- conflicted
+++ resolved
@@ -635,7 +635,6 @@
   {
    "cell_type": "code",
    "execution_count": 10,
-<<<<<<< HEAD
    "id": "81365ddc",
    "metadata": {},
    "outputs": [],
@@ -661,8 +660,6 @@
   {
    "cell_type": "code",
    "execution_count": 11,
-=======
->>>>>>> 6f4ba963
    "id": "f9b53868",
    "metadata": {},
    "outputs": [
