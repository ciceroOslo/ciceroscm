--- conflicted
+++ resolved
@@ -12,13 +12,10 @@
 outdir = os.path.join(os.getcwd(), "output_test") 
 pr = cProfile.Profile()
 pr.enable()
-<<<<<<< HEAD
+
 cscm = CICEROSCM()
 
 cscm._run(
-=======
-cscm = CICEROSCM(
->>>>>>> c2575771
     {
         "gaspamfile": os.path.join(data_dir, "gases_v1RCMIP.txt"),
         "nyend": 2100,
