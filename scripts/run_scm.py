import os
import shutil
import sys

import pandas as pd

sys.path.append(os.path.join(os.path.dirname(__file__), "../", "src"))

print(sys.path)
from ciceroscm import CICEROSCM

data_dir = os.path.join(os.path.dirname(__file__), "../", "tests", "test-data")

<<<<<<< HEAD
cscm = CICEROSCM()

outdir = os.path.join(os.getcwd(), "../output_test")

cscm._run(
=======
cscm = CICEROSCM(
>>>>>>> 49d6eb0e
    {
        "gaspamfile": os.path.join(data_dir, "gases_v1RCMIP.txt"),
        "nystart": 1900,
        "emstart": 1950,
        "nyend": 2050,
        "concentrations_file": os.path.join(data_dir, "ssp245_conc_RCMIP.txt"),
        "emissions_file": os.path.join(data_dir, "ssp245_em_RCMIP.txt"),
        "nat_ch4_file": os.path.join(data_dir, "natemis_ch4.txt"),
        "nat_n2o_file": os.path.join(data_dir, "natemis_n2o.txt"),
    },
)

outdir = os.path.join(os.getcwd(), "output_test")

cscm._run({"output_folder": outdir})<|MERGE_RESOLUTION|>--- conflicted
+++ resolved
@@ -11,15 +11,10 @@
 
 data_dir = os.path.join(os.path.dirname(__file__), "../", "tests", "test-data")
 
-<<<<<<< HEAD
-cscm = CICEROSCM()
-
 outdir = os.path.join(os.getcwd(), "../output_test")
 
-cscm._run(
-=======
+
 cscm = CICEROSCM(
->>>>>>> 49d6eb0e
     {
         "gaspamfile": os.path.join(data_dir, "gases_v1RCMIP.txt"),
         "nystart": 1900,
@@ -32,6 +27,5 @@
     },
 )
 
-outdir = os.path.join(os.getcwd(), "output_test")
 
 cscm._run({"output_folder": outdir})