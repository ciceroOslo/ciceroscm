name: CiceroSCM-Runner CI-CD
on:
  push:
    branches:
      - main
    tags:
      - 'v*'
  pull_request:

jobs:
  linting-and-docs:

    runs-on: ubuntu-latest
    strategy:
      matrix:
        python-version: [3.9]

    steps:
    - name: Checkout repository
      uses: actions/checkout@v4
    - name: Setup python
      uses: actions/setup-python@v1
      with:
        python-version: ${{ matrix.python-version }}
    - name: Install dev dependencies
      # why pandas 1.1.5 breaks pylint, I do not know
      run: |
        pip install --upgrade pip wheel
        pip install -e .[dev]
        pip install pandas==1.1.4
    - name: Formatting and linters
      run: |
        black --version
        black --check src tests setup.py --exclude ciceroscm/_version.py
        isort --version
        isort --check-only --quiet --recursive src tests setup.py
        pydocstyle --version
        pydocstyle src
        bandit --version
        bandit -c .bandit.yml -r src
        flake8 --version
        flake8 src tests setup.py
        pylint --version
        pylint src
    - name: Build docs
      # treat warnings as errors (-W)...
      # ...but not when being nitpicky (-n)
      run: |
          sphinx-build -M html docs/source docs/build -qW
          # Muted coverage-test for now
          #sphinx-build -M html docs/source docs/build -Eqn -b coverage
          #if [[ -s docs/build/html/python.txt ]]
          #then
          #    echo
          #    echo \"Error: Documentation missing:\"
          #    echo
          #    cat docs/build/html/python.txt
          #    exit 1
          #fi

  build:
    runs-on: ubuntu-latest
    strategy:
      matrix:
        os: ["ubuntu-latest", "macos-latest", "windows-latest"]
<<<<<<< HEAD
        python-version: [ 3.9, '3.10']
=======
        python-version: [3.9, '3.10', '3.11']
>>>>>>> 6f4ba963
    env:
      MIN_COVERAGE: 90

    steps:
    - name: Checkout repository
      uses: actions/checkout@v4
    - name: Setup python
      uses: actions/setup-python@v1
      with:
        python-version: ${{ matrix.python-version }}
    - name: Install test dependencies
      run: |
        pip install --upgrade pip wheel
        pip install -e .[tests,models]
    - name: Test with pytest
      run: |
        pytest tests -r a --cov=ciceroscm --cov-report='' --cov-fail-under=$MIN_COVERAGE

  test-notebooks:
    runs-on: ubuntu-latest
    strategy:
      matrix:
<<<<<<< HEAD
        python-version: [ 3.9, '3.10']
=======
        python-version: [3.9, '3.10', '3.11']
>>>>>>> 6f4ba963
    steps:
    - name: Checkout repository
      uses: actions/checkout@v4
    - name: Setup python
      uses: actions/setup-python@v1
      with:
        python-version: ${{ matrix.python-version }}
    - name: Install notebook dependencies
      run: |
        pip install --upgrade pip wheel
        pip install -e .[tests,models,notebooks]
    - name: Test notebooks with nbval
      run: |
          pytest notebooks -r a --nbval-lax --sanitize-with tests/notebook-tests.cfg --no-cov
    - name: Test notebooks strictly
      if: matrix.python-version == 3.8
      run: |
          pytest notebooks -r a --nbval --nbval-sanitize-with tests/notebook-tests.cfg --no-cov


  test-install:

    needs: [build,linting-and-docs]
    runs-on: ubuntu-latest
    strategy:
      matrix:
<<<<<<< HEAD
        python-version: [3.9, '3.10']
=======
        python-version: [3.9, '3.10', '3.11']
>>>>>>> 6f4ba963

    steps:
    - name: Checkout repository
      uses: actions/checkout@v4
    - name: Setup python
      uses: actions/setup-python@v1
      with:
        python-version: ${{ matrix.python-version }}
    - name: Install
      run: |
        pip install --upgrade pip wheel
        pip install .
    - name: Test installation
      run: |
        pip list
        python scripts/test_install.py


  create-dist:

    needs: [build,linting-and-docs]

    runs-on: ubuntu-latest
    strategy:
      matrix:
        python-version: [3.9]

    steps:
    - name: Checkout repository
      uses: actions/checkout@v4
    - name: Setup python
      uses: actions/setup-python@v1
      with:
        python-version: ${{ matrix.python-version }}
    - name: Install dependencies
      run: |
        pip install --upgrade pip wheel
        pip install -e .[dev]
    - name: Create package
      run: |
        python setup.py sdist bdist_wheel --universal
        twine check dist/*
    - uses: actions/upload-artifact@v4
      with:
        name: dist
        path: dist


  deploy-pypi:

    needs: [test-install,create-dist]
    if: startsWith(github.ref, 'refs/tags/v')
    runs-on: ubuntu-latest
    strategy:
      matrix:
        python-version: [3.9]

    steps:
    - uses: actions/download-artifact@v4
      with:
        name: dist
        path: dist
    - name: Publish package to PyPI
      uses: pypa/gh-action-pypi-publish@release/v1
      with:
        user: __token__
        password: ${{ secrets.pypi_api_token }}<|MERGE_RESOLUTION|>--- conflicted
+++ resolved
@@ -63,11 +63,7 @@
     strategy:
       matrix:
         os: ["ubuntu-latest", "macos-latest", "windows-latest"]
-<<<<<<< HEAD
-        python-version: [ 3.9, '3.10']
-=======
         python-version: [3.9, '3.10', '3.11']
->>>>>>> 6f4ba963
     env:
       MIN_COVERAGE: 90
 
@@ -90,11 +86,7 @@
     runs-on: ubuntu-latest
     strategy:
       matrix:
-<<<<<<< HEAD
-        python-version: [ 3.9, '3.10']
-=======
         python-version: [3.9, '3.10', '3.11']
->>>>>>> 6f4ba963
     steps:
     - name: Checkout repository
       uses: actions/checkout@v4
@@ -121,11 +113,7 @@
     runs-on: ubuntu-latest
     strategy:
       matrix:
-<<<<<<< HEAD
-        python-version: [3.9, '3.10']
-=======
         python-version: [3.9, '3.10', '3.11']
->>>>>>> 6f4ba963
 
     steps:
     - name: Checkout repository
