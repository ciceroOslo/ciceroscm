--- conflicted
+++ resolved
@@ -460,19 +460,14 @@
             )
             self.add_year_data_to_output(values, forc, yr - self.cfg["nystart"])
 
-<<<<<<< HEAD
-        if not self.cfg["rf_run"]:
-            self.ce_handler.write_output_to_files(cfg, make_plot)
-
         if make_plot:
             plot_output1(cfg, self.results, self.cfg["nystart"], self.cfg["nyend"])
-=======
+
         if "results_as_dict" in cfg and cfg["results_as_dict"]:
             self.results.update(self.ce_handler.add_results_to_dict())
         else:
             if not self.cfg["rf_run"]:
-                self.ce_handler.write_output_to_files(cfg)
->>>>>>> 49d6eb0e
+                self.ce_handler.write_output_to_files(cfg,make_plot)
 
             self.write_data_to_file(cfg)
 
