--- conflicted
+++ resolved
@@ -9,10 +9,10 @@
 import pandas as pd
 
 from ._utils import cut_and_check_pamset
+from .component_factory_functions import create_thermal_model
 from .concentrations_emissions_handler import ConcentrationsEmissionsHandler
 from .input_handler import InputHandler
 from .make_plots import plot_output1
-from .thermal_factory import create_thermal_model
 
 LOGGER = logging.getLogger(__name__)
 
@@ -273,14 +273,10 @@
         """
         self.initialise_output_arrays()
         # Setting up UDM
-<<<<<<< HEAD
         # udm = UpwellingDiffusionModel(pamset_udm)
 
         # udm = create_thermal_model(self.cfg["thermal_model"], pamset_udm)
         udm = self.thermal(pamset_udm)
-=======
-        udm = UpwellingDiffusionModel(pamset_udm)
->>>>>>> f761a6f9
         values = None
         if not self.cfg["rf_run"]:
             pamset_emiconc["emstart"] = self.cfg["emstart"]
