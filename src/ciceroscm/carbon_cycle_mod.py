--- conflicted
+++ resolved
@@ -142,11 +142,7 @@
 
     def _set_co2_hold(
         self, xco2=278.0, yco2=0.0, emco2_prev=0.0, ss1=0.0, sums=0
-<<<<<<< HEAD
-    ):  # pylint: disable=too-many-arguments, too-many-positional-arguments
-=======
     ):  # pylint: disable=too-many-positional-arguments, too-many-arguments
->>>>>>> 8a8a0a78
         """
         Reset the CO2 hold scalar values,
 
@@ -528,11 +524,7 @@
 
     def _guess_emissions_iteration(
         self, co2_conc_now, co2_conc_zero, yrix=0, rtol=1e-7, maxit=100, ffer=None
-<<<<<<< HEAD
     ):  # pylint: disable=too-many-arguments, too-many-positional-arguments
-=======
-    ):  # pylint: disable=too-many-positional-arguments, too-many-arguments
->>>>>>> 8a8a0a78
         """
         Iterate to get right emissions for a single year
 
