--- conflicted
+++ resolved
@@ -216,14 +216,10 @@
         # Precalculating for vanilla gases
         self.precalc_dict = {}
         self._precalculate_vanilla_gases()
-<<<<<<< HEAD
 
         # Setting up carbon cycle model
         model_type = self.pamset["carbon_cycle_model"]  # Default to "default"
-        self.carbon_cycle = create_carbon_cycle_model(model_type, self.pamset)
-=======
-        self.carbon_cycle = CarbonCycleModel(self.pamset, pamset_carbon)
->>>>>>> 2aad9ff1
+        self.carbon_cycle = create_carbon_cycle_model(model_type, self.pamset, pamset_carbon)
         # not really needed, but I guess the linter will complain...
         self.reset_with_new_pams(pamset, pamset_carbon, preexisting=False)
 
@@ -835,11 +831,7 @@
         for value_dict in self.conc.values():
             value_dict[yr] = 0
 
-<<<<<<< HEAD
-    def write_output_to_files(self, cfg, results_dict, make_plot=False):
-=======
     def write_output_to_files(self, cfg, dtemp_series=None, make_plot=False):
->>>>>>> 2aad9ff1
         """
         Write results to files after run
 
@@ -868,16 +860,12 @@
         else:
             outdir = os.path.join(os.getcwd(), "output")
 
-<<<<<<< HEAD
-=======
         results_dict = self.add_results_to_dict(cfg, dtemp_series=dtemp_series)
 
->>>>>>> 2aad9ff1
         if "output_prefix" in cfg:
             filename_start = cfg["output_prefix"]
         else:
             filename_start = "output"
-<<<<<<< HEAD
 
         longname_shortname_dict = {
             "emissions": "em",
@@ -891,26 +879,10 @@
                 os.path.join(
                     outdir, f"{filename_start}_{longname_shortname_dict[outtype]}.txt"
                 ),
-=======
-        results_dict["forcing"].to_csv(
-            os.path.join(outdir, f"{filename_start}_forc.txt"),
-            sep="\t",
-            index=False,
-            float_format="%.5e",
-        )
-        results_dict["concentrations"].to_csv(
-            os.path.join(outdir, f"{filename_start}_conc.txt"),
-            sep="\t",
-            index=False,
-            float_format="%.5e",
-        )
-
-        results_dict["emissions"].to_csv(
-            os.path.join(outdir, f"{filename_start}_em.txt"),
-            sep="\t",
-            index=False,
-            float_format="%.5e",
-        )
+                sep="\t",
+                index=False,
+                float_format="%.5e",
+            )
 
         if make_plot:
             plot_output2("forc", results_dict["forcing"], outdir)
@@ -931,54 +903,18 @@
 
             results_dict["carbon cycle"].to_csv(
                 os.path.join(outdir, f"{filename_start}_carbon.txt"),
->>>>>>> 2aad9ff1
                 sep="\t",
                 index=False,
                 float_format="%.5e",
             )
 
-<<<<<<< HEAD
-        if make_plot:
-            plot_output2("forc", results_dict["forcing"], outdir)
-            plot_output2(
-                "emis", results_dict["emissions"], outdir, self.df_gas["EM_UNIT"]
-            )
-            plot_output2(
-                "conc", results_dict["concentrations"], outdir, self.df_gas["CONC_UNIT"]
-            )
-
-    def get_emissions_to_forcing_output(
-        self, cfg, dtemp_series=None, write_to_files=True, make_plot=False
-    ):
-=======
     def add_results_to_dict(self, cfg, dtemp_series=None):
->>>>>>> 2aad9ff1
-        """
-        Get results after a run
-
-        Get results for emissions, concentrations
-        and forcings and possibly carbon cycle output.
-        Either return dictionary with
-        dataframes or write output to files. File format is as in the
-        fortran implementation, with separate files for
-        emissions (emis), concentrations (conc) and
-        forcing (forc)
+        """
+        Add results to results dictionary
 
         Parameters
         ----------
         cfg : dict
-<<<<<<< HEAD
-           Configurations to define where to put output
-           files and what prefix to have for file name
-        dtemp_series : np.array
-            Array of temperature time series. May be needed
-            to calculate carbon cycle output
-        write_to_files : bool
-            If results are to be written to file
-        make_plot : bool
-           Whether the output should be plottet or not
-           make_plot only works if write_to_files is True
-=======
             Configurations to define where to put output
             files and what prefix to have for file name
             At the moment this method only needs to know
@@ -992,7 +928,6 @@
         dict
             Containing run emissions, concentrations and forcings
             in the form of pandas.Dataframe with years and tracers
->>>>>>> 2aad9ff1
         """
         df_forc = pd.DataFrame(data=self.forc, index=self.years)
         df_forc["Year"] = self.years
@@ -1016,23 +951,9 @@
 
         df_conc = pd.DataFrame(data=self.conc, index=self.years)
         df_conc = pd.concat([df_conc, self.precalc_dict["precalc_conc"]], axis=1)
-<<<<<<< HEAD
-        for tracer in self.precalc_dict["gases_list_spicy"]:
-            if tracer not in df_conc.columns:
-                df_conc[tracer] = np.zeros(len(self.years))
-        if "STRAT_O3" not in df_conc.columns:
-            df_conc["STRAT_O3"] = np.zeros(len(self.years))
         cols = df_conc.columns.tolist()
         cols = cols[-1:] + cols[:-1]
         df_conc = df_conc[cols]
-        for tracer in self.df_gas.index:
-            if tracer not in df_emis.columns.tolist():
-                df_emis[tracer] = np.zeros(len(self.years))
-=======
-        cols = df_conc.columns.tolist()
-        cols = cols[-1:] + cols[:-1]
-        df_conc = df_conc[cols]
->>>>>>> 2aad9ff1
         frame_order = self.df_gas.index.copy()
         frame_order = frame_order.drop(list(set(frame_order.to_list()) - set(cols)))
         frame_order = frame_order.insert(0, "Year")
@@ -1045,20 +966,8 @@
         results["forcing"] = df_forc
 
         if "carbon_cycle_outputs" in cfg:
-<<<<<<< HEAD
-            results["carbon cycle"] = self.get_carbon_cycle_data(
-                dtemp_series=dtemp_series
-            )
-
-        if not write_to_files:
-            return results
-
-        self.write_output_to_files(cfg, results, make_plot=make_plot)
-        return None
-=======
             results["carbon cycle"] = self.get_carbon_cycle_data(dtemp_series)
         return results
->>>>>>> 2aad9ff1
 
     def get_carbon_cycle_data(self, dtemp_series=None):
         """
@@ -1080,14 +989,10 @@
         conc_series = np.array([v for k, v in self.conc["CO2"].items()])
         if self.pamset["conc_run"]:
             df_carbon = self.carbon_cycle.get_carbon_cycle_output(
-<<<<<<< HEAD
                 self.years,
                 conc_series=conc_series,
                 conc_run=self.pamset["conc_run"],
                 dtemp_series=dtemp_series,
-=======
-                conc_series, conc_run=self.pamset["conc_run"], dtemp_series=dtemp_series
->>>>>>> 2aad9ff1
             )
         else:
             em_series = (
@@ -1095,15 +1000,8 @@
                 + self.emis["CO2_AFOLU"][self.years].values
             )
             df_carbon = self.carbon_cycle.get_carbon_cycle_output(
-<<<<<<< HEAD
-                self.years, conc_series=conc_series, dtemp_series=dtemp_series
-            )
-
-        if em_series is not None:
-=======
                 self.years, dtemp_series=dtemp_series
             )
->>>>>>> 2aad9ff1
             if df_carbon is None:
                 df_carbon = pd.DataFrame(
                     data={
