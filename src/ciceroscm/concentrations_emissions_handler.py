"""
Module to handle emission, concentrations and converstion to forcing
"""

import logging
import os

import numpy as np
import pandas as pd

# from ._utils import check_numeric_pamset
from ._utils import cut_and_check_pamset
from .carbon_cycle.common_carbon_cycle_functions import calculate_airborne_fraction
from .component_factory_functions import create_carbon_cycle_model
from .make_plots import plot_output2
from .perturbations import (
    ForcingPerturbation,
    calculate_hemispheric_forcing,
    perturb_emissions,
)
from .pub_utils import make_cl_and_br_dictionaries

LOGGER = logging.getLogger(__name__)


def check_pamset(pamset):
    """
    Check that parameterset has necessary values for run

    Check that parameterset has necessary values for run
    Otherwise set to default values which are defined here

    Parameters
    ----------
    pamset : dict
          Dictionary of parameters to define the physics
          of the run. Values that begin with q are concetration
          or emissions to forcing factors, beta_f is the
          carbon cycle fertilisation factor, mixed_carbon is
          the depth of the mixed layer in the carbon cycle model,
          fnpp_temp_coeff is a linear coefficient
          for the temperature dependence of fnpp
          and ref_yr is the reference year for calculations

    Returns
    -------
    dict
        Updated pamset with default values used where necessary
    """
    required = {
        "qbmb": 0.0,
        "qo3": 0.5,
        "qdirso2": -0.36,
        "qindso2": -0.97,
        "qbc": 0.16,
        "qoc": -0.08,
        "qh2o_ch4": 0.091915,
        "ref_yr": 2010,
        "beta_f": 0.287,
        "mixed_carbon": 75.0,
        "fnpp_temp_coeff": 0.0,
    }

    # pamset = check_numeric_pamset(required, pamset, )
    if "lifetime_mode" not in pamset:
        pamset["lifetime_mode"] = "TAR"

    used = {
        "lifetime_mode": "TAR",
        "just_one": "CO2",
        "idtm": 24,
        "nystart": 1750,
        "nyend": 2100,
        "emstart": 1850,
    }
    pamset = cut_and_check_pamset(required, pamset, used=used, cut_warnings=True)
    return pamset


def check_pamset_consistency(pamset_old, pamset_new):
    """
    Make sure new pamset is consistent with existing instance

    This method is meant to ensure consistency when rerunning
    with the same class instance. Changing to old values
    if they are different for a few values that can't change,
    or setting to old values if none are given

    Parameters
    ----------
    pamset_old : dict
              Original parameterset for instance
    pamset_new : dict
              New pamset for new run
    Returns
    -------
    dict
        The new pamset, augmented to fit the old one
    """
    pams_cant_change = ["idtm", "nystart", "nyend", "emstart", "conc_run"]
    for pam in pams_cant_change:
        if pam in pamset_new and pamset_new[pam] != pamset_old[pam]:
            LOGGER.warning(  # pylint: disable=logging-fstring-interpolation
                f"{pam} can not be changed for same instance of ConcentrationsEmisssionsHandler. Resetting with old value {pamset_old[pam]}. If you want to run with a different value, please create a separate instance",
            )
            pamset_new[pam] = pamset_old[pam]
    for pam, value in pamset_old.items():
        if pam not in pamset_new:
            pamset_new[pam] = value
    return pamset_new


class ConcentrationsEmissionsHandler:
    """
    Class to handle concentrations
    and emissions input for ciceroscm

    Attributes
    ----------
    df_gas : pd.Dataframe
             Dataframe containing names of the various components
             units, possible natural emissions and emissions to
             concentrations and concentrations to forcing conversion
             factors
    conc : dict
           Dictionary with component keys and arrays with concentrations
           for each year as values. These values are calculated
           when emi2conc method is called. Before emissions start
           or if a concentration run is used, they will be read
           directly from conc_in
    nat_emis_ch4 : pd.Dataframe
                   Natural emissions for CH4 per year
    nat_emis_n2o : pd.Dataframe
                   Natural emissions for N2O per year
    pamset : dict
             Dictionary of parameters
    years : np.ndarray
            Array with all the years for the handler
    conc_in : pd.Dataframe
              Input concentrations read from file. These are used
              before emissions start, or throughout the run if
              a concentration run is used
    emis : pd.Dataframe
           Emissions dataframe read from input file
    r_functions : np.ndarray
                  2D array with precalculated values of pulse
                  response and biotic decay functions for each
                  of the idtm values of each year


    """

    # pylint: disable=too-many-instance-attributes
    # Need a few more here or else consider breaking
    # up emissions in it's own class or
    # CO2-handling in its own class

    def __init__(
        self,
        input_handler,
        pamset,
    ):
        """
        Intialising concentrations emissions handler

        Starting by reading in gasparameter file, making
        empty dicts for concentrations and forcing,
        reading in natural emissions, checking the pamset,
        and making an array of years to look at.
        Then reading in concentrations and emissions,
        perturbations if relevant.
        Then initialising pulse and biotic functions,
        finally intialising empty arrays and setting
        CO2 start values.

        Parameters
        ----------
        input_handler : ciceroscm.InputHandler
                       input_handler that takes care of
                       configurations and reading in of
                       data from user
        pamset : dict
           list of physical parameters to define the run
        """
        self.df_gas = input_handler.get_data("gaspam")
        self.conc = {}
        self.forc = {}
        self.nat_emis_ch4 = input_handler.get_data("nat_ch4")
        self.nat_emis_n2o = input_handler.get_data("nat_n2o")
        print("Carbon Model=" + pamset["carbon_cycle_model"])
        self.pamset = cut_and_check_pamset(
            {"idtm": 24, "nystart": 1750, "nyend": 2100, "emstart": 1850},
            pamset,
            used={
                "rs_function": "missing",
                "rb_function": "missing",
                "carbon_cycle_model": "default",
            },
            cut_warnings=True,
        )
        self.years = np.arange(self.pamset["nystart"], self.pamset["nyend"] + 1)
        self.conc_in = input_handler.get_data("concentrations")
        self.emis = input_handler.get_data("emissions")
        self.pamset["conc_run"] = input_handler.conc_run()
        if input_handler.optional_pam("perturb_em"):
            perturb_emissions(input_handler, self.emis)
        if input_handler.optional_pam("perturb_forc"):
            self.pamset["forc_pert"] = ForcingPerturbation(input_handler, self.years[0])
        self.pamset["cl_dict"], self.pamset["br_dict"] = make_cl_and_br_dictionaries(
            self.df_gas.index
        )
<<<<<<< HEAD
        model_type = self.pamset["carbon_cycle_model"]  # Default to "default"

        self.carbon_cycle = create_carbon_cycle_model(model_type, self.pamset)
        # self.carbon_cycle = CarbonCycleModel(self.pamset)
=======
        self.precalc_dict = {}
        self._precalculate_vanilla_gases()
        self.carbon_cycle = CarbonCycleModel(self.pamset)
>>>>>>> 0d47c74b
        # not really needed, but I guess the linter will complain...
        self.reset_with_new_pams(pamset, preexisting=False)

    def _precalculate_vanilla_gases(self):
        df_gases_vanilla = self.df_gas.copy()

        to_drop = ["CO2", "CH4", "N2O"]
        for index, row in df_gases_vanilla.iterrows():
            if row["CONC_UNIT"] == "-":
                to_drop.append(index)
        df_gases_vanilla.drop(labels=to_drop, inplace=True)
        self.precalc_dict["df_gas_vanilla"] = df_gases_vanilla
        self.precalc_dict["precalc_conc"] = (
            self._precalculate_concentrations_vanilla_gases(df_gases_vanilla)
        )
        self.precalc_dict["precalc_erf"] = self._precalculate_erf_vanilla_gases()

        self._add_precalculated_strat_o3()

        if "forc_pert" in self.pamset and self.pamset["forc_pert"] is not None:
            self.pamset["forc_pert"].add_forcing_pert_for_vanilla(
                self.precalc_dict["precalc_erf"]
            )

        self.precalc_dict["precalc_erf"]["TOT_vanilla"] = self.precalc_dict[
            "precalc_erf"
        ].sum(axis=1)
        self.precalc_dict["gases_list_spicy"] = []
        for index in self.df_gas.index:
            if index not in self.precalc_dict["precalc_erf"].columns:
                self.precalc_dict["gases_list_spicy"].append(index)

    def _precalculate_erf_vanilla_gases(self):
        """
        Precalculate erf for vanilla gases
        """
        conc0 = self.precalc_dict["precalc_conc"].iloc[0, :].to_numpy()
        alpha = self.precalc_dict["df_gas_vanilla"]["ALPHA"].to_numpy()
        sarf_to_erf = self.precalc_dict["df_gas_vanilla"]["SARF_TO_ERF"].to_numpy()

        erf_data = (
            sarf_to_erf * alpha * (self.precalc_dict["precalc_conc"].to_numpy() - conc0)
        )

        erf_df = pd.DataFrame(
            data=erf_data,
            columns=self.precalc_dict["precalc_conc"].columns,
            index=self.precalc_dict["precalc_conc"].index,
        )
        return erf_df

    def _precalculate_concentrations_vanilla_gases(self, df_gases_vanilla):
        conc_in_vanilla = self.conc_in.copy()[df_gases_vanilla.index]
        if self.pamset["conc_run"]:
            return conc_in_vanilla.iloc[
                self.pamset["nystart"]
                - conc_in_vanilla.index[0] : self.pamset["nyend"]
                - conc_in_vanilla.index[0]
                + 1
            ]

        conc_in_vanilla = conc_in_vanilla.iloc[
            self.pamset["nystart"]
            - conc_in_vanilla.index[0] : self.pamset["emstart"]
            - conc_in_vanilla.index[0]
        ]

        emis_vanilla = self.emis.copy()[df_gases_vanilla.index]
        emis_vanilla = emis_vanilla.iloc[
            self.pamset["emstart"]
            - emis_vanilla.index[0] : self.pamset["nyend"]
            - emis_vanilla.index[0]
            + 1
        ]

        conc_in_vanilla = conc_in_vanilla.iloc[
            self.pamset["nystart"]
            - conc_in_vanilla.index[0] : self.pamset["emstart"]
            - conc_in_vanilla.index[0]
        ]

        q = 1.0 / df_gases_vanilla["TAU1"].to_numpy()
        emis = emis_vanilla.to_numpy() + df_gases_vanilla["NAT_EM"].to_numpy()
        conc_rows = []
        for i in range(emis.shape[0]):
            emis_now = emis[i, :]
            if i == 0:
                conc_prev = conc_in_vanilla.iloc[-1, :].to_numpy()
            else:
                conc_prev = conc_rows[-1]
            conc = emis_now / df_gases_vanilla["BETA"].to_numpy() / q * (
                1 - np.exp(-q)
            ) + conc_prev * np.exp(-q)
            conc_rows.append(conc)
        conc_rows_df = pd.DataFrame(
            data=np.array(conc_rows),
            columns=conc_in_vanilla.columns,
            index=emis_vanilla.index,
        )
        return pd.concat([conc_in_vanilla, conc_rows_df])

    def _add_precalculated_strat_o3(self):
        sumcl, sumbr = np.zeros(len(self.years)), np.zeros(len(self.years))
        sumcl[3:], sumbr[3:] = self.calculate_strat_quantities(
            self.years[:-3], self.precalc_dict["precalc_conc"]
        )
        q = (
            -(
                # self.pamset["qo3"]
                0.05
                / 0.17377
                * (0.000552 * (sumcl) + 3.048 * sumbr)
            )
            / 1000.0
            * self.df_gas["SARF_TO_ERF"]["STRAT_O3"]
        )
        self.precalc_dict["precalc_erf"]["STRAT_O3"] = q

    def reset_with_new_pams(self, pamset, preexisting=True):
        """
        Reset to run again with same emissions etc.

        Resetting arrays and co2 start values also
        making sure parameterset conforms with previously
        existing set if new run is being run

        Parameters
        ----------
        pamset : dict
              Dictionary of physical parameters
        preexisting : bool
                   Defining whether this is the first use of the class
                   or a new run with the same instance, that has to
                   conform to old values
        """
        if preexisting:
            new_pamset = check_pamset(pamset)
            self.pamset = check_pamset_consistency(self.pamset, new_pamset)
            self.carbon_cycle.reset_co2_hold(
                beta_f=self.pamset["beta_f"],
                mixed_carbon=self.pamset["mixed_carbon"],
                fnpp_temp_coeff=self.pamset["fnpp_temp_coeff"],
            )
        years_tot = len(self.years)
        self.conc = {}
        self.forc = {}
        for tracer in self.precalc_dict["gases_list_spicy"]:
            if tracer != "CO2.1":
                if tracer == "TROP_O3" or self.df_gas["CONC_UNIT"][tracer] != "-":
                    self.conc[tracer] = {}
                self.forc[tracer] = np.zeros(years_tot)
        self.forc["Total_forcing"] = np.zeros(years_tot)

    def calculate_strat_quantities(self, yr, conc):
        """
        Calculate sumcl and sumbr in stratosphere

        Calculating sum of stratospheric effects of
        chlorinated gase and sum of stratospheric effects
        of halon quantities.

        Parameters
        ----------
        yr : int or np.ndarray
          Year for which to calculate
        conc : dict or pd.DataFrame
            Concetrations DataFrame or dict from which
            concentrations of chlorinated and halon gases
            for the year or years can be read

        Returns
        -------
        list
            Containing the sumcl, value for chlorinated gases
            and the sumbr value for halon gases.
        """
        yr0 = int(self.years[0])
        if np.isscalar(yr):
            if yr <= yr0:
                return 0.0, 0.0
        sumcl = 0
        sumbr = 0
        for comp, mult in self.pamset["cl_dict"].items():
            num = conc[comp][yr] - conc[comp][yr0]
            # sumcl = sumcl + (mult * (self.conc[comp][yr] - self.conc[comp][yr0])) ** 1.7
            sumcl = sumcl + np.sign(num) * np.power(mult * abs(num), 1.7)
        for comp, mult in self.pamset["br_dict"].items():
            sumbr = sumbr + mult * (conc[comp][yr] - conc[comp][yr0])
        return sumcl, sumbr

    def calculate_forc_three_main(self, yr):  # pylint: disable=too-many-locals
        """
        Calculate forcings for components CO2, N2O and CH4

        Method to calculate the forcing from the main three componenents
        as these three are a bit intertwined. Using a coefficient matrix

        Parameters
        ----------
        yr : int
          Year for which to calculate

        Returns
        -------
        list
            Containing the total forcing from the three, and the
            combinded forcing value on each hemisphere
            tot_forc, forc_nh, forc_sh
        """
        # Setting some constants. What are they? Should they be parametrisable?
        # (Etminan I guess...)

        # Array with coefficients
        co2_n2o_ch4_coeff = np.array(
            [
                [-2.4e-7, 7.2e-4, -2.1e-4],
                [-8.0e-6, 4.2e-6, -4.9e-6],
                [-1.3e-6, -8.2e-6, None],
            ]
        )
        # a1 = -2.4e-7
        # b1 = 7.2e-4
        # c1 = -2.1e-4
        # a2 = -8.0e-6
        # b2 = 4.2e-6
        # c2 = -4.9e-6
        # a3 = -1.3e-6
        # b3 = -8.2e-6
        yr_0 = self.years[0]
        c0_n2o = self.conc["N2O"][yr_0]
        c_n2o = self.conc["N2O"][yr]
        c0_co2 = self.conc["CO2"][yr_0]
        c_co2 = self.conc["CO2"][yr]
        c0_ch4 = self.conc["CH4"][yr_0]
        c_ch4 = self.conc["CH4"][yr]
        q_co2 = (
            co2_n2o_ch4_coeff[0, 0] * (c_co2 - c0_co2) ** 2
            + co2_n2o_ch4_coeff[0, 1] * np.abs(c_co2 - c0_co2)
            + co2_n2o_ch4_coeff[0, 2] * 0.5 * (c0_n2o + c_n2o)
            + 5.36
        ) * np.log(
            c_co2 / c0_co2
        )  # Etminan et al 2016 RF

        # Note there were a few unused calculations in the original
        # for n2o and ch4 including som fmn values
        q_n2o = (
            co2_n2o_ch4_coeff[1, 0] * 0.5 * (c_co2 + c0_co2)
            + co2_n2o_ch4_coeff[1, 1] * 0.5 * (c_n2o + c0_n2o)
            + co2_n2o_ch4_coeff[1, 2] * 0.5 * (c_ch4 + c0_ch4)
            + 0.117
        ) * (np.sqrt(c_n2o) - np.sqrt(c0_n2o))
        q_ch4 = (
            co2_n2o_ch4_coeff[2, 0] * 0.5 * (c_ch4 + c0_ch4)
            + co2_n2o_ch4_coeff[2, 1] * 0.5 * (c_n2o + c0_n2o)
            + 0.043
        ) * (np.sqrt(c_ch4) - np.sqrt(c0_ch4))
        # Feedback factor: Smith et al 2018
        q_co2 = self.df_gas["SARF_TO_ERF"]["CO2"] * q_co2  # + FORC_PERT(yr_ix,trc_ix))
        q_n2o = self.df_gas["SARF_TO_ERF"]["N2O"] * q_n2o  # + FORC_PERT(yr_ix,trc_ix))
        q_ch4 = self.df_gas["SARF_TO_ERF"]["CH4"] * q_ch4  # + FORC_PERT(yr_ix,trc_ix))

        self.forc["CO2"][yr - yr_0] = q_co2
        self.forc["CH4"][yr - yr_0] = q_ch4
        self.forc["N2O"][yr - yr_0] = q_n2o
        tot_forc = q_co2 + q_n2o + q_ch4
        forc_nh, forc_sh = calculate_hemispheric_forcing(
            "three_main", tot_forc, 0.0, 0.0
        )
        return tot_forc, forc_nh, forc_sh

    def tropospheric_ozone_forcing(self, yr):
        """
        Calculate tropospheric ozone forcing

        Using the emissions of various other gases
        Before emissions start, the fossil fuel CO2
        change from the start is used
        After emissions start, concentrations of
        methane are combined with emissions of NOx, CO and NMVOC
        to calculate a total troposperic ozone forcing

        Parameters
        ----------
        yr : int
          Year for which to calculate

        Returns
        -------
        float
             tropospheric ozone forcing
        """
        emstart = self.pamset["emstart"]
        yr_0 = self.years[0]
        yr_emstart = emstart - yr_0
        yr_ix = yr - yr_0
        tracer = "TROP_O3"
        if yr_ix < yr_emstart or self.pamset["conc_run"]:
            # Uses change in CO2_FF emissions
            if self.emis["CO2_FF"][self.pamset["ref_yr"]] != self.emis["CO2_FF"][yr_0]:
                q = (
                    (self.emis["CO2_FF"][yr] - self.emis["CO2_FF"][yr_0])
                    / (
                        self.emis["CO2_FF"][self.pamset["ref_yr"]]
                        - self.emis["CO2_FF"][yr_0]
                    )
                    * self.pamset["qo3"]
                )
            else:
                q = (
                    (self.emis["CO2_FF"][yr] - self.emis["CO2_FF"][yr_0])
                ) * self.pamset["qo3"]

        else:
            # ALOG(1700.0))  !Concentration in 2010 &
            self.conc[tracer][yr] = (
                30.0
                + 6.7
                * (
                    np.log(self.conc["CH4"][yr])
                    - np.log(self.conc_in["CH4"][self.pamset["ref_yr"]])
                )
                + 0.17
                * (self.emis["NOx"][yr] - self.emis["NOx"][self.pamset["ref_yr"]])
                + 0.0014
                * (self.emis["CO"][yr] - self.emis["CO"][self.pamset["ref_yr"]])
                + 0.0042
                * (self.emis["NMVOC"][yr] - self.emis["NMVOC"][self.pamset["ref_yr"]])
            )
            # RBS101115
            # IF (yr_ix.LT.yr_2010) THEN ! Proportional to TROP_O3 build-up
            # Rewritten a bit, place to check for differences...
            forc_pre_emstart = self.forc[tracer][yr_emstart - 1]
            value = self.conc[tracer][yr]
            value_0 = self.conc[tracer][self.pamset["emstart"]]
            q = forc_pre_emstart + (value - value_0) / (30.0 - value_0) * (
                self.pamset["qo3"] - forc_pre_emstart
            )
        return q

    def conc2forc(self, yr, rf_luc, rf_sun):  # pylint: disable=too-many-branches
        """
        Calculate forcing from concentrations

        Looping through all species and getting the
        forcing from their concentrations. First calling
        a method to calculate intial forcing for three main
        species, CO2, N2O and CH4. This will also initialise
        total forcing and hemispherically split forcing.
        Then looping over species
        calculated dirctly from emissions (SO2, SO4_IND, OC and BC)
        Then looping over other gases with alpha factor,
        then ozone in troposphere and stratosphere, and stratospheric water
        vapour, finally other species, and adding perturbations if
        present. For every species add to total forcing and hemispherically
        split forcings, finally add solar forcing.

        Parameters
        ----------
        yr : int
          Year fro which to calculate
        rf_luc : float
              Land use change forcing
        rf_sun : float
              Solar forcing

        Returns
        -------
        list
            Consisting of total forcing and hemispherically split
            forcing for the year.
            In this way: tot_forc, forc_nh, forc_sh
        """
        ref_emission_species = {
            "SO2": ["SO2", self.pamset["qdirso2"]],
            "SO4_IND": ["SO2", self.pamset["qindso2"]],
            "OC": ["OC", self.pamset["qoc"]],
            "BC": ["BC", self.pamset["qbc"]],
            "BMB_AEROS": ["BMB_AEROS_OC", self.pamset["qbmb"]],
        }
        # Intialising with the combined values from CO2, N2O and CH4
        tot_forc, forc_nh, forc_sh = self.calculate_forc_three_main(yr)
        yr_0 = self.years[0]
        # Finish per tracer calculations, add per tracer to printable df and sum the total
        for tracer, forc_val_series in self.forc.items():
            if tracer in ["CO2", "N2O", "CH4"]:
                continue
            q = 0
            if tracer == "LANDUSE":
                q = rf_luc
            elif tracer in ref_emission_species:
                # Natural emissions
                # (after IPCC TPII on simple climate models, 1997)
                # enat = 42.0 Not used, why is this here?
                # Emission in reference year
                # SO2, SO4_IND, BC and OC are treated exactly the same
                # Only with emission to concentration factors differing
                # These are held in dictionary
                erefyr = (
                    self.emis[ref_emission_species[tracer][0]][self.pamset["ref_yr"]]
                    - self.emis[ref_emission_species[tracer][0]][yr_0]
                )
                if erefyr != 0.0:  # pylint: disable=compare-to-zero
                    frac_em = (
                        self.emis[ref_emission_species[tracer][0]][yr]
                        - self.emis[ref_emission_species[tracer][0]][yr_0]
                    ) / erefyr
                    q = ref_emission_species[tracer][1] * frac_em
            elif tracer == "TROP_O3":
                q = (
                    self.tropospheric_ozone_forcing(yr)
                    * self.df_gas["SARF_TO_ERF"][tracer]
                )
            elif tracer == "STRAT_H2O":
                q = (
                    self.pamset["qh2o_ch4"] * self.forc["CH4"][yr - yr_0]
                ) * self.df_gas["SARF_TO_ERF"][
                    tracer
                ]  # + FORC_PERT(yr_ix,trc_ix)
            elif tracer == "OTHER":
                # Possible with forcing perturbations for other
                # components such as contrails, cirrus etc...
                pass
            forc_val_series[yr - yr_0] = q  # + FORC_PERT(yr_ix,trc_ix)
            # Calculating hemispheric forcing:
            forc_nh, forc_sh = calculate_hemispheric_forcing(
                tracer, q, forc_nh, forc_sh
            )
            tot_forc = tot_forc + q
            # print("Forcer: %s, tot_forc: %f, FN: %f, FS: %f, q: %f"%(tracer, tot_forc, forc_nh, forc_sh, q)

        # Add total forcing from precalculated:
        precalc_rf = self.precalc_dict["precalc_erf"]["TOT_vanilla"][yr]
        tot_forc, forc_nh, forc_sh = (
            tot_forc + precalc_rf,
            forc_nh + precalc_rf,
            forc_sh + precalc_rf,
        )

        # Adding forcing perturbations if they exist:
        # TODO: Deal with forcing perturbation if precalculated species is perturbed
        if "forc_pert" in self.pamset:
            if self.pamset["forc_pert"].check_if_year_in_pert(yr):
                tot_forc, forc_nh, forc_sh, self.forc = self.pamset[
                    "forc_pert"
                ].add_forcing_pert(tot_forc, forc_nh, forc_sh, self.forc, yr)

        # Adding solar forcing
        # tot_forc = tot_forc + rf_sun
        if "just_one" in self.pamset:
            tot_forc = self.forc[self.pamset["just_one"]][yr - yr_0]
            forc_nh, forc_sh = calculate_hemispheric_forcing(
                self.pamset["just_one"], tot_forc, 0, 0
            )
        self.forc["Total_forcing"][yr - yr_0] = tot_forc
        forc_nh = forc_nh + rf_sun
        forc_sh = forc_sh + rf_sun
        return tot_forc, forc_nh, forc_sh

    def emi2conc(self, yr, dtemp=0.0):
        """
        Calculate concentrations from emissions

        If conc_run or prior to emissions start, concentrations
        are simply read in from existing data frame, after that
        all tracers are looped over to calculate concentrations
        from emissions. For CO2 this is doen in a separate method.
        For CH4 and N2O, natural emissions are added.

        Parameters
        ----------
        yr : int
          Year for which to calculate
        dtemp : float
            temperature change from start of run at previous timestep
        """
        # Do per tracer emissions to concentrations, update concentrations df
        # NBNB! Remember to move calculation of  Trop_O3 concentration
        # here from conc2forc.
        # First calculate O3 concentrations (AS IN TAR p269, table 4.11 B)
        # CONC(yr_ix,trc_ix) =  30.0 + 6.7 * &
        # (ALOG(CONC(yr_ix,trcID("CH4")))-ALOG(1832.0)) &   !ALOG(1700.0))  !Concentration in 2010 &
        #  + 0.17 * (EMISSIONS(yr_ix,trcID("NOx"))-EM2010(trcID("NOx"))) &
        #  + 0.0014 * (EMISSIONS(yr_ix,trcID("CO"))-EM2010(trcID("CO"))) &
        #  + 0.0042 *(EMISSIONS(yr_ix,trcID("NMVOC"))-EM2010(trcID("NMVOC")))
        if self.pamset["conc_run"]:
            self.fill_one_row_conc(yr)
            return
        # Before emissions start
        if yr < self.pamset["emstart"]:
            self.conc["CO2"][yr] = self.carbon_cycle.co2em2conc(
                yr,
                self.emis["CO2_FF"][yr]
                + self.emis["CO2_AFOLU"][yr]
                + self.df_gas["NAT_EM"]["CO2"],
                dtemp=dtemp,
            )
            self.fill_one_row_conc(yr, avoid=["CO2"])
            return
        self.add_row_of_zeros_conc(yr)

        for tracer, value_dict in self.conc.items():
            # something something postscenario...?
            if self.df_gas["CONC_UNIT"][tracer] == "-":
                # Forcing calculated from emissions, should now only be TROP_O3
                continue
            if tracer == "CO2":
                value_dict[yr] = self.carbon_cycle.co2em2conc(
                    yr,
                    self.emis["CO2_FF"][yr]
                    + self.emis["CO2_AFOLU"][yr]
                    + self.df_gas["NAT_EM"]["CO2"],
                    dtemp=dtemp,
                )
                continue
            if yr < self.pamset["emstart"]:
                self.fill_one_row_conc(yr)

            if yr > self.years[0]:
                conc_local = self.conc[tracer][yr - 1]
            else:
                conc_local = self.conc_in[tracer][yr]

            q = 1.0 / self.df_gas["TAU1"][tracer]

            if tracer == "CH4":
                self.df_gas.at[tracer, "NAT_EM"] = self.nat_emis_ch4["CH4"][yr]
                q = self.methane_lifetime(q, conc_local, yr)
            if tracer == "N2O":
                self.df_gas.at[tracer, "NAT_EM"] = self.nat_emis_n2o["N2O"][yr]

            # natural emissions, from gasspamfile
            emis = self.emis[tracer][yr] + self.df_gas["NAT_EM"][tracer]

            point_conc = emis / self.df_gas["BETA"][tracer]
            # Rewrote this quite a bit from an original loop,
            # but I think it is mathematically equivalent
            value_dict[yr] = point_conc / q + (conc_local - point_conc / q) * np.exp(-q)

    def methane_lifetime(self, q, conc_local, yr):
        """
        Calculate methane concentrations from emissions

        Calculate methane concentrations from emissions
        using different liftetime modes to calculate

        Parameters
        ----------
        q : float
         Forcing without feedbacks
        conc_local : float
                  Concentration of methane in previous timestep
        yr : int
          Year for which to calculate
        Returns
        -------
        float
             Concentrations adjusted for lifetime / feedback
        """
        ch4_wigley_exp = -0.238
        if self.pamset["lifetime_mode"] == "TAR":
            # 1751 is reference conc in 2000
            dln_oh = (
                -0.32 * (np.log(conc_local) - np.log(1751.0))
                + 0.0042 * (self.emis["NOx"][yr] - self.emis["NOx"][2000])
                - 0.000105 * (self.emis["CO"][yr] - self.emis["CO"][2000])
                - 0.000315 * (self.emis["NMVOC"][yr] - self.emis["NMVOC"][2000])
            )
            q = q * (dln_oh + 1)

        elif self.pamset["lifetime_mode"] == "CONSTANT_12":
            q = 1.0 / 12.0
        elif self.pamset["lifetime_mode"] == "WIGLEY":
            q = q * (((conc_local / 1700.0)) ** (ch4_wigley_exp))

        q = q + 1.0 / self.df_gas["TAU2"]["CH4"] + 1.0 / self.df_gas["TAU3"]["CH4"]

        return q

    def fill_one_row_conc(self, yr, avoid=None):
        """
        Fill in one row of concentrations in conc_dict

        Fill in a row of zeros in concentrations dictionary
        from prescribed concentrations. If some traces are
        to be avoided (typically CO2 calculated from emissions)
        a list of them can be sent as inputs

        Parameters
        ----------
        yr : int
          Year for which to add concentrations from prescribed
        avoid : list
             optional list of tracers for which not to read
             presecribed concentrations. Typically CO2 when CO2
             is calculated from emissions, while other compounds
             are read from prescribed data.
        """
        for tracer, value_dict in self.conc.items():
            if avoid and tracer in avoid:
                continue
            if tracer in self.conc_in:
                value_dict[yr] = self.conc_in[tracer][yr]
            else:
                value_dict[yr] = 0

    def add_row_of_zeros_conc(self, yr):
        """
        Fill in one row of concentrations in conc_dict

        Fill in a row of zeros in concentrations dictionary
        for a single year

        Parameters
        ----------
        yr : int
          Year for which to add zeros
        """
        for value_dict in self.conc.values():
            value_dict[yr] = 0

    def write_output_to_files(self, cfg, make_plot=False):
        """
        Write results to files after run

        Write results for emissions, concentrations
        and forcings to files. Format is as in the
        fortran implementation, with separate files for
        emissions (emis), concentrations (conc) and
        forcing (forc)

        Parameters
        ----------
        cfg : dict
           Configurations to define where to put output
           files and what prefix to have for file name
        make_plot : bool
           Whether the output should be plottet or not
        """
        if "output_folder" in cfg:
            # Make os independent?
            outdir = os.path.join(os.getcwd(), cfg["output_folder"])
        else:
            outdir = os.path.join(os.getcwd(), "output")

        df_forc = pd.DataFrame(data=self.forc, index=self.years)
        df_forc["Year"] = self.years
        # Adding in precalculated values:
        df_forc = pd.concat([df_forc, self.precalc_dict["precalc_erf"]], axis=1)
        df_forc.drop(columns=["TOT_vanilla"], inplace=True)

        cols = df_forc.columns.tolist()
        cols = cols[-1:] + cols[:-1]
        df_forc = df_forc[cols]
        df_forc.rename(columns={"SO2": "SO4_DIR"}, inplace=True)
        df_emis = self.emis.drop(labels=["CO2_FF", "CO2_AFOLU"], axis=1).drop(
            labels=np.arange(self.years[-1] + 1, self.emis.index[-1] + 1), axis=0
        )
        df_emis["Year"] = self.years
        df_emis["CO2"] = self.emis["CO2_FF"] + self.emis["CO2_AFOLU"]
        cols = df_emis.columns.tolist()
        cols = cols[-2:] + cols[:-2]
        df_emis = df_emis[cols]
        self.conc["Year"] = self.years

        df_conc = pd.DataFrame(data=self.conc, index=self.years)
        df_conc = pd.concat([df_conc, self.precalc_dict["precalc_conc"]], axis=1)
        for tracer in self.precalc_dict["gases_list_spicy"]:
            if tracer not in df_conc.columns:
                df_conc[tracer] = np.zeros(len(self.years))
        if "STRAT_O3" not in df_conc.columns:
            df_conc["STRAT_O3"] = np.zeros(len(self.years))
        cols = df_conc.columns.tolist()
        cols = cols[-1:] + cols[:-1]
        df_conc = df_conc[cols]
        for tracer in self.df_gas.index:
            if tracer not in df_emis.columns.tolist():
                df_emis[tracer] = np.zeros(len(self.years))
        frame_order = self.df_gas.index.copy()
        frame_order = frame_order.insert(0, "Year")

        df_conc = df_conc[frame_order]
        if "output_prefix" in cfg:
            filename_start = cfg["output_prefix"]
        else:
            filename_start = "output"
        df_forc.to_csv(
            os.path.join(outdir, f"{filename_start}_forc.txt"),
            sep="\t",
            index=False,
            float_format="%.5e",
        )
        df_conc.to_csv(
            os.path.join(outdir, f"{filename_start}_conc.txt"),
            sep="\t",
            index=False,
            float_format="%.5e",
        )

        df_emis.to_csv(
            os.path.join(outdir, f"{filename_start}_em.txt"),
            sep="\t",
            index=False,
            float_format="%.5e",
        )

        if make_plot:
            plot_output2("forc", df_forc, outdir)
            plot_output2("emis", df_emis, outdir, self.df_gas["EM_UNIT"])
            plot_output2("conc", df_conc, outdir, self.df_gas["CONC_UNIT"])

        if "carbon_cycle_outputs" in cfg:
            # Adding carbon cycle outputs here
            # Typically back_calculated emissions for conc_run
            # Airborne fraction
            # biosphere carbon flux
            # Ocean carbon flux
            # Yearly fluxes?
            df_carbon_cycle = self.get_carbon_cycle_data()

            df_carbon_cycle.to_csc(
                os.path.join(outdir, f"{filename_start}_carbon.txt"),
                sep="\t",
                index=False,
                float_format="%.5e",
            )

    def add_results_to_dict(self, cfg):
        """
        Add results to results dictionary

        Parameters
        ----------
        cfg : dict
            Configurations to define where to put output
            files and what prefix to have for file name
            At the moment this method only needs to know
            if it's supposed to include carbon cycle outputs

        Returns
        -------
        dict
            Containing run emissions, concentrations and forcings
            in the form of pandas.Dataframe with years and tracers
        """
        df_forc = pd.DataFrame(data=self.forc, index=self.years)
        df_forc["Year"] = self.years
        # Adding in precalculated values:
        df_forc = pd.concat([df_forc, self.precalc_dict["precalc_erf"]], axis=1)
        df_forc.drop(columns=["TOT_vanilla"], inplace=True)
        cols = df_forc.columns.tolist()
        cols = cols[-1:] + cols[:-1]
        df_forc = df_forc[cols]
        df_forc.rename(columns={"SO2": "SO4_DIR"}, inplace=True)
        df_emis = self.emis.drop(labels=["CO2_FF", "CO2_AFOLU"], axis=1).drop(
            labels=np.arange(self.years[-1] + 1, self.emis.index[-1] + 1), axis=0
        )
        df_emis["Year"] = self.years
        df_emis["CO2"] = self.emis["CO2_FF"] + self.emis["CO2_AFOLU"]
        cols = df_emis.columns.tolist()
        cols = cols[-2:] + cols[:-2]
        df_emis = df_emis[cols]
        self.conc["Year"] = self.years

        df_conc = pd.DataFrame(data=self.conc, index=self.years)
        df_conc = pd.concat([df_conc, self.precalc_dict["precalc_conc"]], axis=1)
        cols = df_conc.columns.tolist()
        cols = cols[-1:] + cols[:-1]
        df_conc = df_conc[cols]
        for tracer in self.precalc_dict["gases_list_spicy"]:
            if tracer not in df_conc.columns:
                df_conc[tracer] = np.zeros(len(self.years))
        if "STRAT_O3" not in df_conc.columns:
            df_conc["STRAT_O3"] = np.zeros(len(self.years))
        for tracer in self.df_gas.index:
            if tracer not in df_emis.columns.tolist():
                df_emis[tracer] = np.zeros(len(self.years))

        frame_order = self.df_gas.index.copy()
        frame_order = frame_order.insert(0, "Year")
        df_conc = df_conc[frame_order]

        results = {}
        results["emissions"] = df_emis
        results["concentrations"] = df_conc
        results["forcing"] = df_forc

        if "carbon_cycle_outputs" in cfg:
            results["carbon cycle"] = self.get_carbon_cycle_data()
        return results

    def get_carbon_cycle_data(self):
        """
        Get carbon cycle data and put in dataframe for output

        Returns
        -------
            Pandas.DataFrame
            With carbon cycle inputs including Airborne fraction
            backcalculated emissions (in the case of concenration runs)
            Biosphere carbon flux and ocean carbon flux
        """
        conc_series = np.array([v for k, v in self.conc["CO2"].items()])

        if self.pamset["conc_run"]:
            em_series = self.carbon_cycle.back_calculate_emissions(conc_series)
            df_carbon = self.carbon_cycle.get_carbon_cycle_output(
                conc_series, conc_run=self.pamset["conc_run"]
            )
        else:
            em_series = (
                self.emis["CO2_FF"][self.years].values
                + self.emis["CO2_AFOLU"][self.years].values
            )
            df_carbon = self.carbon_cycle.get_carbon_cycle_output(self.years)
            if df_carbon is None:
                df_carbon = pd.DataFrame(
                    data={
                        "Airborne fraction CO2": calculate_airborne_fraction(
                            em_series, conc_series
                        )
                    },
                    index=self.years,
                )
            else:
                df_carbon["Airborne fraction CO2"] = calculate_airborne_fraction(
                    em_series, conc_series
                )
        return df_carbon<|MERGE_RESOLUTION|>--- conflicted
+++ resolved
@@ -209,16 +209,13 @@
         self.pamset["cl_dict"], self.pamset["br_dict"] = make_cl_and_br_dictionaries(
             self.df_gas.index
         )
-<<<<<<< HEAD
-        model_type = self.pamset["carbon_cycle_model"]  # Default to "default"
-
-        self.carbon_cycle = create_carbon_cycle_model(model_type, self.pamset)
-        # self.carbon_cycle = CarbonCycleModel(self.pamset)
-=======
+        # Precalculating for vanilla gases
         self.precalc_dict = {}
         self._precalculate_vanilla_gases()
-        self.carbon_cycle = CarbonCycleModel(self.pamset)
->>>>>>> 0d47c74b
+
+        # Setting up carbon cycle model
+        model_type = self.pamset["carbon_cycle_model"]  # Default to "default"
+        self.carbon_cycle = create_carbon_cycle_model(model_type, self.pamset)
         # not really needed, but I guess the linter will complain...
         self.reset_with_new_pams(pamset, preexisting=False)
 
