"""
Abstract carbon cycle model
"""

from abc import ABC, abstractmethod

import numpy as np

from .._utils import update_pam_if_numeric
from .common_carbon_cycle_functions import (
    PPM_CO2_TO_PG_C,
    PREINDUSTRIAL_CO2_CONC,
    carbon_cycle_init_pamsets,
)


class AbstractCarbonCycleModel(ABC):
    """
    Abstract class to define carbon cycle methodology
    """

    @property
    @abstractmethod
    def carbon_cycle_model_required_pamset(self):
        """
        Overwrite this to set a required carbon cycle
        model parameterset dictionary. This should be
        a class variable
        """

    @classmethod
    def get_carbon_cycle_required_pamset(cls):
        """
        Get the class variable carbon_cycle_model_required_pamset
        which should be a class variable. This setup is to
        substitute for the lack of abstract class variables in python
        """
        return cls.carbon_cycle_model_required_pamset

    def __init__(self, pamset_emiconc, pamset_carbon):
        """
        Initialise Carbon cycle model

        Parameters
        ----------
        pamset_emiconc : dict
            Parameter set from the concentrations emission handler, containing:
            - idtm: Number of subyearly timesteps (e.g., 24 for monthly steps).
            - nystart: Start year of the simulation.
            - nyend: End year of the simulation.
        pamset_carbon : dict
            Optional carbon specific parameter set allowed options should be defined
            in the inherited class
        """
        pamset, pamset_carbon = carbon_cycle_init_pamsets(
            pamset_emiconc, pamset_carbon, self.get_carbon_cycle_required_pamset()
        )
        self.pamset = {**pamset, **pamset_carbon}
        self.pamset["years_tot"] = pamset["nyend"] - pamset["nystart"] + 1
        self.reset_co2_hold(pamset_carbon)

    def reset_co2_hold(self, pamset_carbon=None):
        """
        Reset values of CO2_hold for new run

        This method is mainly called to do a new run with the same cscm instance,
        in which case you might need to reset hold values
        (this needs to be implemented concretely in subclass),
        and be able to update parameter values for the carbon cycle free parameters

        Parameters
        ----------
        pamset_carbon : dict
            Optional dictionary of new values for a subset of the free
            carbon cycle parameters
        """
        if pamset_carbon is not None:
            self.pamset = update_pam_if_numeric(
                self.pamset,
                pamset_new=pamset_carbon,
                can_change=self.get_carbon_cycle_required_pamset().keys(),
            )

    @abstractmethod
    def co2em2conc(self, yr, em_co2_common, feedback_dict=None):
        """
        Calculate co2 concentrations from emissions

        Method to calculate co2 concentrations from emissions
        Needs to be implemented in subclass

        Parameters
        ----------
        yr : int
          Year for which to calculate
        em_co2_common : float
             Sum of CO2 emissions from fossil fuels, land use change and natural emissions
             for the year in question
        feedback_dict : dict
            Dictionary containing feedback variables and their values

        Returns
        -------
        float
             CO2 concetrations for year in question
        """

    def _get_co2_hold_values(self):
        """
        Get a dictionary of state variables for the carbon cycle that allows you
        to reset your model state, typically pool sizes, chemical composition
        current year etc...

        Make sure to overwrite this is if your model actually has state dependence
        """
        return {}

<<<<<<< HEAD
    def _set_co2_hold_values(self, hold_dict):
=======
    def _set_co2_hold(self, hold_dict=None):
>>>>>>> 2059eb9c
        """
        Set state variables for the carbon cycle from hold_dict dictionary
        thereby resetting your model state, typically pool sizes, chemical composition
        current year etc...

        Make sure to overwrite this is if your model actually has state dependence
        """

<<<<<<< HEAD
=======
    def get_feedback_list(self):
        """
        Get a list of feedback variables for the carbon cycle model

        Overwrite this if your carbon cycle model has needs more or other feedback variables
        If your carbon cycle doesn't need any feedback variables, you should return None

        Returns
        -------
        list or None
            List of feedback variable names or None if no feedback variables are needed
        """
        return ["dtemp"]

>>>>>>> 2059eb9c
    def _guess_emissions_iteration(
        self,
        co2_conc_now,
        initial_max_min_guess,
<<<<<<< HEAD
        dtemp=0,
=======
        feedback_dict=None,
>>>>>>> 2059eb9c
        yrix=0,
        rtol=1e-7,
        maxit=100,
    ):  # pylint: disable=too-many-arguments, too-many-positional-arguments
        """
        Iterate to get right emissions for a single year

        Make sure the yrix is where you are at

        Parameters
        ----------
        co2_conc_now : float
            Value of CO2 concentration in timestep resulting after
            the emissions you would like to find are applied
<<<<<<< HEAD
        co2_conc_zero : float
            Value of CO2 concentration in timestep before the step
            for which you want to find the concentrations
=======
        initial_max_min_guess : tuple
            Initial maximum and minimum guess for emissions
            to start the bisection iteration
        feedback_dict : dict
            Dictionary containing feedback variables and their values
>>>>>>> 2059eb9c
        yrix : int
            Index of year to do back calculation for, should be the
            year number starting with 0 of the total of years for which
            the back calculated emissions in total for which this calculation
            should be made
        rtol : float
            Relative tolerance in accuracy between concentrations change from
            back calculated emissions set and input concentrations
        maxit : int
            Maximum number of iterations todo before cutting. This is a
            safety switch to make sure we don't do infinite looping if
            the solution doesn't converge
<<<<<<< HEAD
        ffer : np.ndarray
            biospheric fertilisation for the given concentrations change
=======
>>>>>>> 2059eb9c

        Returns
        -------
        float
            Back calculated emissions that yields a concentrations change
            from the conc_co2_zero to conc_co2_now which

        """
        max_guess = initial_max_min_guess[0]
        min_guess = initial_max_min_guess[1]
        guess = np.mean((min_guess, max_guess))
        hold_dict = self._get_co2_hold_values()
        estimated_conc = self.co2em2conc(
<<<<<<< HEAD
            self.pamset["nystart"] + yrix, guess, dtemp=dtemp
=======
            self.pamset["nystart"] + yrix, guess, feedback_dict=feedback_dict
>>>>>>> 2059eb9c
        )
        iteration = 0
        while (
            iteration < maxit
            and np.abs(co2_conc_now - estimated_conc) / co2_conc_now > rtol
        ):
            if estimated_conc > co2_conc_now:
                max_guess = guess
                guess = (guess + min_guess) / 2

            else:
                min_guess = guess
                guess = (guess + max_guess) / 2
<<<<<<< HEAD
            self._set_co2_hold(**hold_dict)
            estimated_conc = self.co2em2conc(
                self.pamset["nystart"] + yrix, guess, dtemp=dtemp
=======
            self._set_co2_hold(hold_dict)
            estimated_conc = self.co2em2conc(
                self.pamset["nystart"] + yrix, guess, feedback_dict=feedback_dict
>>>>>>> 2059eb9c
            )
            iteration = iteration + 1
        return guess

    def get_initial_max_min_guess(
<<<<<<< HEAD
        self, co2_conc_now, co2_conc_zero, yrix=0, dtemp=0, em_width=None
    ):
=======
        self, co2_conc_now, co2_conc_zero, yrix=0, feedback_dict=None, em_width=None
    ):  # pylint: disable=too-many-positional-arguments, too-many-arguments, unused-argument
>>>>>>> 2059eb9c
        """
        Calculate initial max and min guess i.e.
        maximum span of emissions that could have lead to the
        change from co2_conc_zero to co2_conc_now
        I.e. starting guess span for bisection
        """
<<<<<<< HEAD
        co2_change = co2_conc_now - co2_conc_zero
        if em_width is None:
            em_width = self.make_guess_emsize_estimates(
                [co2_conc_zero, co2_conc_now], 
                dtemp_series=[dtemp, dtemp]
=======
        if feedback_dict is None:
            feedback_dict_series = {
                key: np.zeros(2) for key in self.get_feedback_list()
            }
        else:
            feedback_dict_series = {
                key: np.array([feedback_dict.get(key, 0), feedback_dict.get(key, 0)])
                for key in feedback_dict
            }
        co2_change = co2_conc_now - co2_conc_zero
        if em_width is None:
            em_width = self.make_guess_emsize_estimates(
                [co2_conc_zero, co2_conc_now], feedback_dict_series=feedback_dict_series
>>>>>>> 2059eb9c
            )[1]

        min_guess = np.min(
            (
                co2_change * PPM_CO2_TO_PG_C + 8 * em_width,
                co2_change * PPM_CO2_TO_PG_C - 4 * em_width,
            )
        )  # self.simplified_em_backward(co2_conc_zero - 4*co2_change , co2_conc_zero)
        max_guess = np.max(
            (
                co2_change * PPM_CO2_TO_PG_C + 8 * em_width,
                co2_change * PPM_CO2_TO_PG_C - 4 * em_width,
            )
        )  # self.simplified_em_backward(co2_conc_zero + 4* co2_change, co2_conc_zero)
        if max_guess - min_guess < 1:
            max_guess = max_guess + 1
            min_guess = min_guess - 1

        return max_guess, min_guess
<<<<<<< HEAD
    
    def make_guess_emsize_estimates(
        self,
        co2_conc_series,
        dtemp_series=None):
=======

    def make_guess_emsize_estimates(
        self, co2_conc_series, feedback_dict_series=None
    ):  # pylint: disable=unused-argument
>>>>>>> 2059eb9c
        """
        Make an estimate of emission size changes from a concentrations
        change and a temperature size. This should just be used to scale
        the possible emissions size for the bisection in backcalculation

        This method should mostly be overwritten by concrete carbon cycle
        as information about pool states or impulse response historical /
        hysteresis effects might need to be taken into account

        Parameters
        ----------
        co2_conc_series : np.ndarray
            Timeseries of co2 concentrations for which to back
            calculate emissions
<<<<<<< HEAD
        dtemp_series : np.ndarray
            Timeseries of temperature change for which to back calculate emissions
            It should be the same length as the concentration timeseries
            If no value is sent, a timeseries of zeros will be used
=======
        feedback_dict_series : np.ndarray
            Timeseries of feedback variables for which to back calculate emissions
            It should be the same length as the concentration timeseries
            If no value is sent, a timeseries of zeros will be used
            In this abstract class we only do not use this variable
            but it might be useful in concrete implementations
>>>>>>> 2059eb9c

        Returns
        -------
            np.ndarray
            Timeseries of estimated emissions very rough size of possible
            emission changes that can be used
        """
<<<<<<< HEAD
        if dtemp_series is None:
            dtemp_series = np.zeros_like(co2_conc_series)
=======
>>>>>>> 2059eb9c
        prev_co2_series = np.zeros_like(co2_conc_series)
        prev_co2_series[0] = PREINDUSTRIAL_CO2_CONC
        prev_co2_series[1:] = co2_conc_series[:-1]
        return (co2_conc_series - prev_co2_series) * PPM_CO2_TO_PG_C
<<<<<<< HEAD
    
    def back_calculate_emissions(self, co2_conc_series, dtemp_series=None):
=======

    def back_calculate_emissions(self, co2_conc_series, feedback_dict_series=None):
>>>>>>> 2059eb9c
        """
        Back calculate emissions from conc_run

        co2_conc_series is assumed to be the series of concentrations
        from the year 0

        Parameters
        ----------
        co2_conc_series : np.ndarray
            Timeseries of co2 concentrations for which to back
            calculate emissions
<<<<<<< HEAD
        dtemp_series : np.ndarray
            Timeseries of temperature change for which to back calculate emissions
            It should be the same length as the concentration timeseries
            If no value is sent, a timeseries of zeros will be used
=======
        feedback_dict_series : dict
            Timeseries of feedback variables for which to back calculate emissions
            For each variable key, the value should be an np.ndarray timeseries of
            the same length as the concentration timeseries
            If no value is sent, timeseries of zeros will be used
>>>>>>> 2059eb9c

        Returns
        -------
            np.ndarray
            Timeseries of estimated emissions to match the concentration and
            temperature timeseries sent
        """
        prev_co2_conc = PREINDUSTRIAL_CO2_CONC
        em_series = np.zeros(len(co2_conc_series))
<<<<<<< HEAD
        if dtemp_series is None:
            dtemp_series = np.zeros(len(co2_conc_series))

        emissions_width = self.make_guess_emsize_estimates(
            co2_conc_series=co2_conc_series,
            dtemp_series=dtemp_series,
=======
        if feedback_dict_series is None:
            feedback_dict_series = {
                key: np.zeros(len(co2_conc_series)) for key in self.get_feedback_list()
            }
        emissions_width = self.make_guess_emsize_estimates(
            co2_conc_series=co2_conc_series,
            feedback_dict_series=feedback_dict_series,
>>>>>>> 2059eb9c
        )
        for i, co2_conc in enumerate(co2_conc_series):
            em_width_here = emissions_width[i * self.pamset["idtm"]]
            em_series[i] = self._guess_emissions_iteration(
                co2_conc,
<<<<<<< HEAD
                self.get_initial_max_min_guess(co2_conc, prev_co2_conc, em_width=em_width_here),
                yrix=i,
                dtemp=dtemp_series[i],
=======
                self.get_initial_max_min_guess(
                    co2_conc, prev_co2_conc, em_width=em_width_here
                ),
                yrix=i,
                feedback_dict={
                    key: feedback_dict_series[key][i] for key in feedback_dict_series
                },
>>>>>>> 2059eb9c
            )
            prev_co2_conc = co2_conc
        return em_series

    @abstractmethod
    def get_carbon_cycle_output(
        self, years, conc_run=False, conc_series=None, feedback_dict_series=None
    ):
        """
        Make and return a dataframe with carbon cycle data

        Parameters
        ----------
        years : np.array
            Array of years to use as index
        conc_run : bool
            Whether this is from a concentrations driven run or emissions driven
        conc_series : np.array
            Numpy array of concentrations, must be included for a concentrations
            driven run to back calculate emissions
        feedback_dict_series : dict
            Timeseries of feedback variables for which to back calculate emissions
            For each variable key, the value should be an np.ndarray timeseries of
            the same length as the concentration timeseries
            If no value is sent, timeseries of zeros will be used

        Returns
        -------
        Pandas.DataFrame
            Including carbon cycle variables
        """<|MERGE_RESOLUTION|>--- conflicted
+++ resolved
@@ -115,11 +115,7 @@
         """
         return {}
 
-<<<<<<< HEAD
-    def _set_co2_hold_values(self, hold_dict):
-=======
     def _set_co2_hold(self, hold_dict=None):
->>>>>>> 2059eb9c
         """
         Set state variables for the carbon cycle from hold_dict dictionary
         thereby resetting your model state, typically pool sizes, chemical composition
@@ -128,8 +124,6 @@
         Make sure to overwrite this is if your model actually has state dependence
         """
 
-<<<<<<< HEAD
-=======
     def get_feedback_list(self):
         """
         Get a list of feedback variables for the carbon cycle model
@@ -144,16 +138,11 @@
         """
         return ["dtemp"]
 
->>>>>>> 2059eb9c
     def _guess_emissions_iteration(
         self,
         co2_conc_now,
         initial_max_min_guess,
-<<<<<<< HEAD
-        dtemp=0,
-=======
         feedback_dict=None,
->>>>>>> 2059eb9c
         yrix=0,
         rtol=1e-7,
         maxit=100,
@@ -168,17 +157,11 @@
         co2_conc_now : float
             Value of CO2 concentration in timestep resulting after
             the emissions you would like to find are applied
-<<<<<<< HEAD
-        co2_conc_zero : float
-            Value of CO2 concentration in timestep before the step
-            for which you want to find the concentrations
-=======
         initial_max_min_guess : tuple
             Initial maximum and minimum guess for emissions
             to start the bisection iteration
         feedback_dict : dict
             Dictionary containing feedback variables and their values
->>>>>>> 2059eb9c
         yrix : int
             Index of year to do back calculation for, should be the
             year number starting with 0 of the total of years for which
@@ -191,11 +174,6 @@
             Maximum number of iterations todo before cutting. This is a
             safety switch to make sure we don't do infinite looping if
             the solution doesn't converge
-<<<<<<< HEAD
-        ffer : np.ndarray
-            biospheric fertilisation for the given concentrations change
-=======
->>>>>>> 2059eb9c
 
         Returns
         -------
@@ -209,11 +187,7 @@
         guess = np.mean((min_guess, max_guess))
         hold_dict = self._get_co2_hold_values()
         estimated_conc = self.co2em2conc(
-<<<<<<< HEAD
-            self.pamset["nystart"] + yrix, guess, dtemp=dtemp
-=======
             self.pamset["nystart"] + yrix, guess, feedback_dict=feedback_dict
->>>>>>> 2059eb9c
         )
         iteration = 0
         while (
@@ -227,40 +201,22 @@
             else:
                 min_guess = guess
                 guess = (guess + max_guess) / 2
-<<<<<<< HEAD
-            self._set_co2_hold(**hold_dict)
-            estimated_conc = self.co2em2conc(
-                self.pamset["nystart"] + yrix, guess, dtemp=dtemp
-=======
             self._set_co2_hold(hold_dict)
             estimated_conc = self.co2em2conc(
                 self.pamset["nystart"] + yrix, guess, feedback_dict=feedback_dict
->>>>>>> 2059eb9c
             )
             iteration = iteration + 1
         return guess
 
     def get_initial_max_min_guess(
-<<<<<<< HEAD
-        self, co2_conc_now, co2_conc_zero, yrix=0, dtemp=0, em_width=None
-    ):
-=======
         self, co2_conc_now, co2_conc_zero, yrix=0, feedback_dict=None, em_width=None
     ):  # pylint: disable=too-many-positional-arguments, too-many-arguments, unused-argument
->>>>>>> 2059eb9c
         """
         Calculate initial max and min guess i.e.
         maximum span of emissions that could have lead to the
         change from co2_conc_zero to co2_conc_now
         I.e. starting guess span for bisection
         """
-<<<<<<< HEAD
-        co2_change = co2_conc_now - co2_conc_zero
-        if em_width is None:
-            em_width = self.make_guess_emsize_estimates(
-                [co2_conc_zero, co2_conc_now], 
-                dtemp_series=[dtemp, dtemp]
-=======
         if feedback_dict is None:
             feedback_dict_series = {
                 key: np.zeros(2) for key in self.get_feedback_list()
@@ -274,7 +230,6 @@
         if em_width is None:
             em_width = self.make_guess_emsize_estimates(
                 [co2_conc_zero, co2_conc_now], feedback_dict_series=feedback_dict_series
->>>>>>> 2059eb9c
             )[1]
 
         min_guess = np.min(
@@ -294,18 +249,10 @@
             min_guess = min_guess - 1
 
         return max_guess, min_guess
-<<<<<<< HEAD
-    
-    def make_guess_emsize_estimates(
-        self,
-        co2_conc_series,
-        dtemp_series=None):
-=======
 
     def make_guess_emsize_estimates(
         self, co2_conc_series, feedback_dict_series=None
     ):  # pylint: disable=unused-argument
->>>>>>> 2059eb9c
         """
         Make an estimate of emission size changes from a concentrations
         change and a temperature size. This should just be used to scale
@@ -320,19 +267,12 @@
         co2_conc_series : np.ndarray
             Timeseries of co2 concentrations for which to back
             calculate emissions
-<<<<<<< HEAD
-        dtemp_series : np.ndarray
-            Timeseries of temperature change for which to back calculate emissions
-            It should be the same length as the concentration timeseries
-            If no value is sent, a timeseries of zeros will be used
-=======
         feedback_dict_series : np.ndarray
             Timeseries of feedback variables for which to back calculate emissions
             It should be the same length as the concentration timeseries
             If no value is sent, a timeseries of zeros will be used
             In this abstract class we only do not use this variable
             but it might be useful in concrete implementations
->>>>>>> 2059eb9c
 
         Returns
         -------
@@ -340,22 +280,12 @@
             Timeseries of estimated emissions very rough size of possible
             emission changes that can be used
         """
-<<<<<<< HEAD
-        if dtemp_series is None:
-            dtemp_series = np.zeros_like(co2_conc_series)
-=======
->>>>>>> 2059eb9c
         prev_co2_series = np.zeros_like(co2_conc_series)
         prev_co2_series[0] = PREINDUSTRIAL_CO2_CONC
         prev_co2_series[1:] = co2_conc_series[:-1]
         return (co2_conc_series - prev_co2_series) * PPM_CO2_TO_PG_C
-<<<<<<< HEAD
-    
-    def back_calculate_emissions(self, co2_conc_series, dtemp_series=None):
-=======
 
     def back_calculate_emissions(self, co2_conc_series, feedback_dict_series=None):
->>>>>>> 2059eb9c
         """
         Back calculate emissions from conc_run
 
@@ -367,18 +297,11 @@
         co2_conc_series : np.ndarray
             Timeseries of co2 concentrations for which to back
             calculate emissions
-<<<<<<< HEAD
-        dtemp_series : np.ndarray
-            Timeseries of temperature change for which to back calculate emissions
-            It should be the same length as the concentration timeseries
-            If no value is sent, a timeseries of zeros will be used
-=======
         feedback_dict_series : dict
             Timeseries of feedback variables for which to back calculate emissions
             For each variable key, the value should be an np.ndarray timeseries of
             the same length as the concentration timeseries
             If no value is sent, timeseries of zeros will be used
->>>>>>> 2059eb9c
 
         Returns
         -------
@@ -388,14 +311,6 @@
         """
         prev_co2_conc = PREINDUSTRIAL_CO2_CONC
         em_series = np.zeros(len(co2_conc_series))
-<<<<<<< HEAD
-        if dtemp_series is None:
-            dtemp_series = np.zeros(len(co2_conc_series))
-
-        emissions_width = self.make_guess_emsize_estimates(
-            co2_conc_series=co2_conc_series,
-            dtemp_series=dtemp_series,
-=======
         if feedback_dict_series is None:
             feedback_dict_series = {
                 key: np.zeros(len(co2_conc_series)) for key in self.get_feedback_list()
@@ -403,17 +318,11 @@
         emissions_width = self.make_guess_emsize_estimates(
             co2_conc_series=co2_conc_series,
             feedback_dict_series=feedback_dict_series,
->>>>>>> 2059eb9c
         )
         for i, co2_conc in enumerate(co2_conc_series):
             em_width_here = emissions_width[i * self.pamset["idtm"]]
             em_series[i] = self._guess_emissions_iteration(
                 co2_conc,
-<<<<<<< HEAD
-                self.get_initial_max_min_guess(co2_conc, prev_co2_conc, em_width=em_width_here),
-                yrix=i,
-                dtemp=dtemp_series[i],
-=======
                 self.get_initial_max_min_guess(
                     co2_conc, prev_co2_conc, em_width=em_width_here
                 ),
@@ -421,7 +330,6 @@
                 feedback_dict={
                     key: feedback_dict_series[key][i] for key in feedback_dict_series
                 },
->>>>>>> 2059eb9c
             )
             prev_co2_conc = co2_conc
         return em_series
