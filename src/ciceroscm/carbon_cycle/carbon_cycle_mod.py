"""
Module to handle carbon cycle from CO2 emissions to concentrations
"""

import numpy as np
import pandas as pd

from .._utils import cut_and_check_pamset
from ..pub_utils import _check_array_consistency
from .common_carbon_cycle_functions import (
    GE_COEFF,
    OCEAN_AREA,
    PPM_CO2_TO_PG_C,
    PPMKG_TO_UMOL_PER_VOL,
    calculate_airborne_fraction,
)
from .rfuns import rb_function, rb_function2, rs_function2, rs_function_array


def take_out_missing(pamset):
    """
    Take out values that are missing from pamset

    Needed to take care of rs_function and rb_function

    Parameters
    ----------
    pamset : dict
        parameter set dictionary which might contain the value "missing"
        for the rs_function and rb_function because of the way we deal
        with expected values in the parameter set. In this case
        we need to take them out of the parameterset so they can be run
        with defaults

    Returns
    -------
    dict
        Updated version of the parameterset with "missing" values deleted
    """
    for key, value in pamset.items():
        if value == "missing":
            del pamset[key]
    return pamset


def linear_fnpp_from_temp(fnpp_temp_coeff=0, dtemp=0):
    """
    Linear temperature dependence function for fnpp

    Parameters
    ----------
    fnpp_temp_coeff : float
        Coefficient of linear growth / decline of
        fnpp with temperature change
    dtemp : float
        Degrees of temperature since start of run

    Returns
    -------
    float
        fnpp at given temperature for assumed linear
        relationship
    """
    return 60 + fnpp_temp_coeff * dtemp


linear_fnpp_from_temp_vec = np.vectorize(linear_fnpp_from_temp)


class CarbonCycleModel:
    """
    Class to handle carbon cycle calculations
    """

    def __init__(self, pamset):
        """
        Initialise Carbon cycle model

        Parameters
        ----------
            pamset : dict
        """
        pamset = cut_and_check_pamset(
            {
                "idtm": 24,
                "nystart": 1750,
                "nyend": 2100,
                "beta_f": 0.287,
                "mixed_carbon": 75.0,
                "fnpp_temp_coeff": 0,
                "mixed_layer_temp_feedback": 0.0,  # mixed layer depth temp feedback (fraction per degree C)
            },
            pamset,
            used={"rs_function": "missing", "rb_function": "missing"},
        )
        self.pamset = take_out_missing(pamset.copy())
        self.pamset["years_tot"] = pamset["nyend"] - pamset["nystart"] + 1
        self.reset_co2_hold(
            beta_f=pamset["beta_f"],
            mixed_carbon=pamset["mixed_carbon"],
            fnpp_temp_coeff=pamset["fnpp_temp_coeff"],
            mixed_layer_temp_feedback=pamset["mixed_layer_temp_feedback"],
        )
        self.precalc_r_functions()

    def reset_co2_hold(
        self,
        beta_f=0.287,
        mixed_carbon=75.0,
        fnpp_temp_coeff=0,
        mixed_layer_temp_feedback=0.0,
    ):
        """
        Reset values of CO2_hold for new run

        This method is mainly called to do a new run with the same cscm instance,
        in which case you need to reset hold values, and be able to update
        parameter values for the carbon cycle free parameter beta_f
        """
        self.co2_hold = {
            "yCO2": 0.0,
            "xCO2": 278.0,
            "sCO2": np.zeros(self.pamset["idtm"] * self.pamset["years_tot"]),
            "emCO2_prev": 0.0,
            "dfnpp": np.zeros(self.pamset["idtm"] * self.pamset["years_tot"]),
            "ss1": 0.0,
            "sums": 0.0,
        }
        self.pamset["beta_f"] = beta_f
        self.pamset["mixed_carbon"] = mixed_carbon
        self.pamset["fnpp_temp_coeff"] = fnpp_temp_coeff
        self.pamset["mixed_layer_temp_feedback"] = mixed_layer_temp_feedback

    def _set_co2_hold(
        self, xco2=278.0, yco2=0.0, emco2_prev=0.0, ss1=0.0, sums=0
    ):  # pylint: disable=too-many-positional-arguments, too-many-arguments
        """
        Reset the CO2 hold scalar values,

        Use this to rerun from same state as before
        in year not zero. Should only be used for back-calculations

        Parameters
        ----------
        xco2 : float
            CO2 concentration to set, default is 278.0 which is the start value
        yco2 : float
            yco2 value, default is 0.0 which is the start value
        emco2_prev : float
            emissions in previous timestep, default is 0.0
        ss1 : float
            ss1 value, default is 0.0
        sums : float
            sums of ocean uptake inorganic carbon, default is 0.0
        """
        self.co2_hold["yCO2"] = yco2
        self.co2_hold["xCO2"] = xco2
        self.co2_hold["emCO2_prev"] = emco2_prev
        self.co2_hold["ss1"] = ss1
        self.co2_hold["sums"] = sums

    def _get_co2_hold_values(self):
        """
        Get co2_hold scalar values as dictionary

        These can be used to reset the values after, this is useful for
        the back calculation which needs to run the same timestep over
        and over. This is why the method is private as it is just meant
        to be called from the back-calculations to get values that can then
        be sent to the _set_co2 hold function
        """
        scalar_dict = {
            "yco2": self.co2_hold["yCO2"],
            "xco2": self.co2_hold["xCO2"],
            "emco2_prev": self.co2_hold["emCO2_prev"],
            "ss1": self.co2_hold["ss1"],
            "sums": self.co2_hold["sums"],
        }
        return scalar_dict

    def precalc_r_functions(self):
        """
        Precalculate decay functions either
        sent in pamset or from default

        If functions are sent with keywords rs_function
        or rb_function in the pamset, these must take
        time and number of steps per year as input
        """
        self.r_functions = np.empty(
            (2, self.pamset["idtm"] * self.pamset["years_tot"])
        )  # if speedup, get this to reflect number of years
        if "rs_function" not in self.pamset:
            # self.pamset["rs_function"] = rs_function_array
            self.r_functions[0, :] = rs_function_array(
                np.arange(self.pamset["idtm"] * self.pamset["years_tot"]),
                self.pamset["idtm"],
            )
        else:
            coeffs, timscales = _check_array_consistency(
                self.pamset["rs_function"]["coeffs"],
                self.pamset["rs_function"]["timescales"],
                for_rs=True,
            )
            self.r_functions[0, :] = rs_function2(
                np.arange(self.pamset["idtm"] * self.pamset["years_tot"]),
                rs_coef=coeffs,
                rs_tim=timscales,
                idtm=self.pamset["idtm"],
            )

        if "rb_function" not in self.pamset:
            self.r_functions[1, :] = rb_function(
                np.arange(self.pamset["idtm"] * self.pamset["years_tot"]),
                self.pamset["idtm"],
            )
        else:
            coeffs, timscales = _check_array_consistency(
                self.pamset["rb_function"]["coeffs"],
                self.pamset["rb_function"]["timescales"],
            )
            self.r_functions[1, :] = rb_function2(
                np.arange(self.pamset["idtm"] * self.pamset["years_tot"]),
                rb_coef=coeffs,
                rb_tim=timscales,
                idtm=self.pamset["idtm"],
            )

    def mixed_layer_depth_from_temp(self, dtemp=0):
        """
        Calculate temperature dependent mixed layer temp
        """
        return self.pamset["mixed_carbon"] * (
            1 + self.pamset.get("mixed_layer_temp_feedback", 0.0) * dtemp
        )

    def co2em2conc(
        self, yr, em_co2_common, dtemp=0.0
    ):  # pylint: disable=too-many-locals
        """
        Calculate co2 concentrations from emissions

        Method to calculate co2 concentrations from emissions
        Implementing a rudimentary carbon cycle which loops over
        idtm (usually 24) timesteps a year

        Parameters
        ----------
        yr : int
          Year for which to calculate
        em_co2_common : float
             Sum of CO2 emissions from fossil fuels, land use change and natural emissions
             for the year in question
        dtemp : float
            temperature change from start of run at previous timestep

        Returns
        -------
        float
             CO2 concetrations for year in question
        """
        # TIMESTEP (YR)
        dt = 1.0 / self.pamset["idtm"]

        # Temperature-dependent mixed layer depth
<<<<<<< HEAD
        mixed_carbon = self.mixed_layer_depth_from_temp(dtemp=dtemp)
=======
        mixed_carbon = self.pamset["mixed_carbon"] * (
            1 + self.pamset.get("mixed_layer_temp_feedback", 0.0) * dtemp
        )

>>>>>>> 554dae6a
        cc1 = dt * OCEAN_AREA * GE_COEFF / (1 + dt * OCEAN_AREA * GE_COEFF / 2.0)
        yr_ix = yr - self.pamset["nystart"]
        fnpp = linear_fnpp_from_temp(
            fnpp_temp_coeff=self.pamset["fnpp_temp_coeff"], dtemp=dtemp
        )
        # Monthloop:
        for i in range(self.pamset["idtm"]):
            it = yr_ix * self.pamset["idtm"] + i
            sumf = 0.0

            # Net emissions, including biogenic fertilization effects
            if it > 0:
                # Net primary production in timestep
                self.co2_hold["dfnpp"][it] = (
                    fnpp * self.pamset["beta_f"] * np.log(self.co2_hold["xCO2"] / 278.0)
                )
                # Decay from previous primary production
                sumf = float(
                    np.dot(
                        self.co2_hold["dfnpp"][1:it],
                        np.flip(self.r_functions[1, : it - 1]),
                    )
                )
            # Total biospheric sink:
            ffer = self.co2_hold["dfnpp"][it] - dt * sumf

            # Sum anthropogenic and biospheric and PPMKG_TO_UMOL_PER_VOLert gC/yr --> ppm/yr
            em_co2 = (em_co2_common - ffer) / PPM_CO2_TO_PG_C

            if it == 0:  # pylint: disable=compare-to-zero
                # Trapesoidal part of air-sea flux integral for first timestep
                self.co2_hold["ss1"] = 0.5 * em_co2 / (OCEAN_AREA * GE_COEFF)
                ss2 = self.co2_hold["ss1"]
                self.co2_hold["sums"] = 0.0
            else:
                # Trapesoidal part of air-sea flux integral for last timestep
                ss2 = 0.5 * em_co2 / (OCEAN_AREA * GE_COEFF) - self.co2_hold["yCO2"] / (
                    dt * OCEAN_AREA * GE_COEFF
                )
                # Integral inner part for air-sea flux
                self.co2_hold["sums"] = (
                    self.co2_hold["sums"]
                    + self.co2_hold["emCO2_prev"] / (OCEAN_AREA * GE_COEFF)
                    - self.co2_hold["sCO2"][it - 1]
                )
            # Air-sea carbon flux adding the integral parts for the trapezoidal rule
            self.co2_hold["sCO2"][it] = cc1 * (
                self.co2_hold["sums"] + self.co2_hold["ss1"] + ss2
            )
            self.co2_hold["emCO2_prev"] = em_co2
            if it > 0:
                # Pulse response integrate carbon content in the mixed layer
                # Carbon decays into deep layer according to pulse response function
                sumz = np.dot(
                    self.co2_hold["sCO2"][: it - 1], np.flip(self.r_functions[0, 1:it])
                )
            else:
                sumz = 0.0

            # Inorganic carbon content in the mixed layer:
            z_co2 = (
                PPMKG_TO_UMOL_PER_VOL
                * GE_COEFF
                * dt
                / mixed_carbon
                * (sumz + 0.5 * self.co2_hold["sCO2"][it])
            )
            # Partial pressure in ocean mixed layer,
            # in principle this only holds in 17.7-18.2 temperature range
            # but up to 1320 ppm
            # and this particular formulation is the solution at T = 18.2
            # The original description paper also has a different formulation
            # with a wider valid temperature range, but only up to 200 ppm
            # which is not used
            # This might be a natural place to look for/substitute with a
            # different / more general / temperature dependent formulation
            # which would be in line with the model philosophy and structure
            self.co2_hold["yCO2"] = (
                1.3021 * z_co2
                + 3.7929e-3 * (z_co2**2)
                + 9.1193e-6 * (z_co2**3)
                + 1.488e-8 * (z_co2**4)
                + 1.2425e-10 * (z_co2**5)
            )
            # Partial pressure in the atmosphere, this comes from
            # solving the transfer equation between atmosphere and
            # ocean  to get the resulting atmosphere partial pressure
            self.co2_hold["xCO2"] = (
                self.co2_hold["sCO2"][it] + self.co2_hold["yCO2"] + 278.0
            )
            # print("it: %d, emCO2: %e, sCO2: %e, zCO2: %e, yCO2: %e, xCO2: %e, ss1: %e, ss2: %e, dnfpp:%e"%(it, em_co2, self.co2_hold["sCO2"][it], z_co2, self.co2_hold["yCO2"], self.co2_hold["xCO2"], self.co2_hold["ss1"], ss2, self.co2_hold["dfnpp"][it]))
        return self.co2_hold["xCO2"]

    def _get_ffer_timeseries(
        self, conc_run=False, co2_conc_series=None, dtemp_timeseries=None
    ):
        """
        Get the biospheric fertilisation (ffer) time series

        For emissions runs this yields appropriate amounts only for years for which the
        model has been run and zeros otherwise. If a concentrations series is used
        this yields a back calculated estimate of the carbon pool the model
        estimates given these atmospheric concentrations.

        Parameters
        ----------
        conc_run : bool
            Whether calculation is being done for a conc_run
            (i.e. a run that has CO2_hold values precalculated, or whether back
            calculations are needed or co2_conc_series need to be used for calculations)
        co2_conc_series : np.ndarray
            Time series of concentrations to calculate ffer from

        Returns
        -------
        np.ndarray
            Biospheric fertilisation factor timeseries
        """
        dt = 1.0 / self.pamset["idtm"]
        if conc_run and co2_conc_series is not None:
            if dtemp_timeseries is None:
                dtemp_timeseries = np.zeros(len(co2_conc_series))
            timesteps = len(co2_conc_series) * self.pamset["idtm"]
            fnpp = np.repeat(
                linear_fnpp_from_temp_vec(
                    fnpp_temp_coeff=self.pamset["fnpp_temp_coeff"],
                    dtemp=dtemp_timeseries,
                ),
                self.pamset["idtm"],
            )
            dfnpp = (
                np.repeat(
                    [
                        self.pamset["beta_f"] * np.log(co2_conc / 278.0)
                        for co2_conc in co2_conc_series
                    ],
                    self.pamset["idtm"],
                )
                * fnpp
            )
        else:
            timesteps = self.pamset["idtm"] * self.pamset["years_tot"]
            dfnpp = self.co2_hold["dfnpp"]
        sumf = np.zeros(timesteps)
        sumf[1:] = [
            float(
                np.dot(
                    dfnpp[1:it],
                    np.flip(self.r_functions[1, : it - 1]),
                )
            )
            for it in range(1, timesteps)
        ]
        ffer = dfnpp - dt * sumf
        return ffer

    def get_biosphere_carbon_flux(self, conc_run=False, co2_conc_series=None):
        """
        Get the carbon flux to the biosphere as timeseries over years

        For emissions runs this yields appropriate amounts only for years for which the
        model has been run and zeros otherwise. If a concentrations series is used
        this yields a back calculated estimate of the carbon flux the model
        estimates given these atmospheric concentrations.

        Parameters
        ----------
        conc_run : bool
            Whether calculation is being done for a conc_run
            (i.e. a run that has CO2_hold values precalculated, or whether back
            calculations are needed or co2_conc_series need to be used for calculations)
        co2_conc_series : np.ndarray
            Time series of concentrations to calculate ffer from

        Returns
        -------
        np.ndarray
            Timeseries of the yearly carbon flux to the biosphere
        """
        ffer = self._get_ffer_timeseries(conc_run, co2_conc_series)
        biosphere_carbon_flux = (
            np.array(
                [
                    np.sum(
                        ffer[
                            self.pamset["idtm"]
                            * yrix : self.pamset["idtm"]
                            * (yrix + 1)
                        ]
                    )
                    for yrix in range(self.pamset["years_tot"])
                ]
            )
            / self.pamset["idtm"]
        )

        return biosphere_carbon_flux

    def get_ocean_carbon_flux(self, conc_run=False, co2_conc_series=None):
        """
        Get yearly timeseries of ocean carbon flux

        If this is called from a concentrations either it is
        assumed that emissions are already back calculated
        Otherwhise you can send a concentration series to do
        the back calculations with to set all the values in
        the sCO2 array

        Returns
        -------
        np.ndarray
            Timeseries of the added carbon content to the yearly
            ocean carbon flux (Pg / C /yr)
        """
        if conc_run and co2_conc_series is not None:
            self.back_calculate_emissions(co2_conc_series)
        ocean_carbon_flux = (
            np.array(
                [
                    np.sum(
                        self.co2_hold["sCO2"][
                            self.pamset["idtm"]
                            * yrix : self.pamset["idtm"]
                            * (yrix + 1)
                        ]
                    )
                    for yrix in range(self.pamset["years_tot"])
                ]
            )
            * PPM_CO2_TO_PG_C
            / self.pamset["idtm"]
            * GE_COEFF
            * OCEAN_AREA
        )
        return ocean_carbon_flux

    def back_calculate_emissions(self, co2_conc_series, dtemp_timeseries=None):
        """
        Back calculate emissions from conc_run

        co2_conc_series is assumed to be the series of concentrations
        from the year 0

        Parameters
        ----------
        co2_conc_series : np.ndarray
            Timeseries of co2 concentrations for which to back
            calculate emissions
        dtemp_timeseries : np.ndarray
            Timeseries of temperature change for which to back calculate emissions
            It should be the same length as the concentration timeseries
            If no value is sent, a timeseries of zeros will be used

        Returns
        -------
            np.ndarray
            Timeseries of estimated emissions to match the concentration and
            temperature timeseries sent
        """
        prev_co2_conc = 278.0
        em_series = np.zeros(len(co2_conc_series))
        if dtemp_timeseries is None:
            dtemp_timeseries = np.zeros(len(co2_conc_series))
        ffer = self._get_ffer_timeseries(
            conc_run=True,
            co2_conc_series=co2_conc_series,
            dtemp_timeseries=dtemp_timeseries,
        )
        for i, co2_conc in enumerate(co2_conc_series):
            ffer_here = ffer[i * self.pamset["idtm"]]
            em_series[i] = self._guess_emissions_iteration(
                co2_conc,
                prev_co2_conc,
                yrix=i,
                ffer=ffer_here,
                dtemp=dtemp_timeseries[i],
            )
            prev_co2_conc = co2_conc
        return em_series

    def _guess_emissions_iteration(
        self,
        co2_conc_now,
        co2_conc_zero,
        dtemp=0,
        yrix=0,
        rtol=1e-7,
        maxit=100,
        ffer=None,
    ):  # pylint: disable=too-many-arguments, too-many-positional-arguments
        """
        Iterate to get right emissions for a single year

        Make sure the yrix is where you are at

        Parameters
        ----------
        co2_conc_now : float
            Value of CO2 concentration in timestep resulting after
            the emissions you would like to find are applied
        co2_conc_zero : float
            Value of CO2 concentration in timestep before the step
            for which you want to find the concentrations
        yrix : int
            Index of year to do back calculation for, should be the
            year number starting with 0 of the total of years for which
            the back calculated emissions in total for which this calculation
            should be made
        rtol : float
            Relative tolerance in accuracy between concentrations change from
            back calculated emissions set and input concentrations
        maxit : int
            Maximum number of iterations todo before cutting. This is a
            safety switch to make sure we don't do infinite looping if
            the solution doesn't converge
        ffer : np.ndarray
            biospheric fertilisation for the given concentrations change

        Returns
        -------
        float
            Back calculated emissions that yields a concentrations change
            from the conc_co2_zero to conc_co2_now which

        """
        if ffer is None:
            ffer = self._get_ffer_timeseries(
                [co2_conc_zero, co2_conc_now], dtemp_timeseries=[0, dtemp]
            )[yrix * self.pamset["idtm"]]
        co2_change = co2_conc_now - co2_conc_zero
        min_guess = np.min(
            (
                co2_change * PPM_CO2_TO_PG_C + 8 * ffer,
                co2_change * PPM_CO2_TO_PG_C - 4 * ffer,
            )
        )  # self.simplified_em_backward(co2_conc_zero - 4*co2_change , co2_conc_zero)
        max_guess = np.max(
            (
                co2_change * PPM_CO2_TO_PG_C + 8 * ffer,
                co2_change * PPM_CO2_TO_PG_C - 4 * ffer,
            )
        )  # self.simplified_em_backward(co2_conc_zero + 4* co2_change, co2_conc_zero)
        if max_guess - min_guess < 1:
            max_guess = max_guess + 1
            min_guess = min_guess - 1
        guess = np.mean(
            (min_guess, max_guess)
        )  # self.simplified_em_backward(co2_conc_now, co2_conc_zero)
        hold_dict = self._get_co2_hold_values()
        estimated_conc = self.co2em2conc(
            self.pamset["nystart"] + yrix, guess, dtemp=dtemp
        )
        iteration = 0
        if yrix % 50 == 0:
            print(f"yr: {yrix} has minguess: {min_guess}, maxguess: {max_guess}")
        while (
            iteration < maxit
            and np.abs(co2_conc_now - estimated_conc) / co2_conc_now > rtol
        ):
            if estimated_conc > co2_conc_now:
                max_guess = guess
                guess = (guess + min_guess) / 2

            else:
                min_guess = guess
                guess = (guess + max_guess) / 2
            self._set_co2_hold(**hold_dict)
            estimated_conc = self.co2em2conc(
                self.pamset["nystart"] + yrix, guess, dtemp=dtemp
            )
            iteration = iteration + 1
        if yrix % 50 == 0:
            print(
                f"End guess: {guess} {co2_conc_now} and {co2_conc_zero}  and estimated conc {estimated_conc}"
            )
        return guess

    def get_carbon_cycle_output(self, years, conc_run=False, conc_series=None):
        """
        Make and return a dataframe with carbon cycle data

        Parameters
        ----------
        years : np.array
            Array of years to use as index
        conc_run : bool
            Whether this is from a concentrations driven run or emissions driven
        conc_series : np.array
            Numpy array of concentrations, must be included for a concentrations
            driven run to back calculate emissions

        Returns
        -------
        Pandas.DataFrame
            Including carbon cycle variables
        """
        if conc_run and conc_series is None:
            return None
        if conc_run:
            em_series = self.back_calculate_emissions(conc_series)
        df_carbon = pd.DataFrame(
            data={
                "Biosphere carbon flux": self.get_biosphere_carbon_flux(
                    conc_run=conc_run
                ),
                "Ocean carbon flux": self.get_ocean_carbon_flux(),
            },
            index=years,
        )

        if not conc_run:
            return df_carbon
        df_carbon["Airborne fraction CO2"] = calculate_airborne_fraction(
            em_series, conc_series  # pylint: disable=possibly-used-before-assignment
        )
        df_carbon["Emissions"] = em_series
        return df_carbon<|MERGE_RESOLUTION|>--- conflicted
+++ resolved
@@ -234,6 +234,14 @@
             1 + self.pamset.get("mixed_layer_temp_feedback", 0.0) * dtemp
         )
 
+    def mixed_layer_depth_from_temp(self, dtemp=0):
+        """
+        Calculate temperature dependent mixed layer temp
+        """
+        return self.pamset["mixed_carbon"] * (
+            1 + self.pamset.get("mixed_layer_temp_feedback", 0.0) * dtemp
+        )
+
     def co2em2conc(
         self, yr, em_co2_common, dtemp=0.0
     ):  # pylint: disable=too-many-locals
@@ -263,14 +271,7 @@
         dt = 1.0 / self.pamset["idtm"]
 
         # Temperature-dependent mixed layer depth
-<<<<<<< HEAD
         mixed_carbon = self.mixed_layer_depth_from_temp(dtemp=dtemp)
-=======
-        mixed_carbon = self.pamset["mixed_carbon"] * (
-            1 + self.pamset.get("mixed_layer_temp_feedback", 0.0) * dtemp
-        )
-
->>>>>>> 554dae6a
         cc1 = dt * OCEAN_AREA * GE_COEFF / (1 + dt * OCEAN_AREA * GE_COEFF / 2.0)
         yr_ix = yr - self.pamset["nystart"]
         fnpp = linear_fnpp_from_temp(
