--- conflicted
+++ resolved
@@ -174,48 +174,10 @@
         pamset_carbon = take_out_missing(pamset_carbon.copy())
         self.pamset = {**pamset, **pamset_carbon}
         self.pamset["years_tot"] = pamset["nyend"] - pamset["nystart"] + 1
-<<<<<<< HEAD
-        self.reset_co2_hold(
-            beta_f=pamset["beta_f"],
-            mixed_carbon=pamset["mixed_carbon"],
-            npp0=pamset.get("npp0", 60),
-            npp_t_half=pamset.get("npp_t_half", 0.5),
-            npp_w_sigmoid=pamset.get("npp_w_sigmoid", 7),
-            npp_t_threshold=pamset.get("npp_t_threshold", 4),
-            npp_w_threshold=pamset.get("npp_w_threshold", 7),
-            ml_w_sigmoid=pamset.get("ml_w_sigmoid", 3.0),
-            ml_fracmax=pamset.get("ml_fracmax", 0.5),
-            ml_t_half=pamset.get("ml_t_half", 0.5),
-            solubility_sens=pamset.get("solubility_sens", 0.02),
-            solubility_limit=pamset.get("solubility_limit", 0.5),
-        )
-        # Initialize diagnostics timeseries
-        self.mixed_carbon_series = []
-        self.solfac_series = []
-        self.npp_series = []
-        self.precalc_r_functions()
-
-    def reset_co2_hold(
-        self,
-        beta_f=0.287,
-        mixed_carbon=75.0,
-        npp0=60,
-        npp_t_half=0.5,
-        npp_w_sigmoid=7,
-        npp_t_threshold=4,
-        npp_w_threshold=7,
-        ml_w_sigmoid=3.0,
-        ml_fracmax=0.5,
-        ml_t_half=0.5,
-        solubility_sens=0.02,
-        solubility_limit=0.5,
-    ):
-=======
         self.reset_co2_hold(pamset_carbon)
         self.precalc_r_functions()
 
     def reset_co2_hold(self, pamset_carbon=None):
->>>>>>> 6784d3da
         """
         Reset values of CO2_hold for new run
 
@@ -232,33 +194,12 @@
             "ss1": 0.0,
             "sums": 0.0,
         }
-<<<<<<< HEAD
-
-        self.pamset["beta_f"] = beta_f
-        self.pamset["mixed_carbon"] = mixed_carbon
-        self.pamset["npp0"] = npp0
-        self.pamset["npp_t_half"] = npp_t_half
-        self.pamset["npp_w_sigmoid"] = npp_w_sigmoid
-        self.pamset["npp_t_threshold"] = npp_t_threshold
-        self.pamset["npp_w_threshold"] = npp_w_threshold
-        self.pamset["ml_w_sigmoid"] = ml_w_sigmoid
-        self.pamset["ml_fracmax"] = ml_fracmax
-        self.pamset["ml_t_half"] = ml_t_half
-        self.pamset["solubility_sens"] = solubility_sens
-        self.pamset["solubility_limit"] = solubility_limit
-
-        # Reset diagnostics timeseries
-        self.mixed_carbon_series = []
-        self.solfac_series = []
-        self.npp_series = []
-=======
         if pamset_carbon is not None:
             self.pamset = update_pam_if_numeric(
                 self.pamset,
                 pamset_new=pamset_carbon,
                 can_change=["beta_f", "mixed_carbon", "fnpp_temp_coeff"],
             )
->>>>>>> 6784d3da
 
     def _set_co2_hold(
         self, xco2=278.0, yco2=0.0, emco2_prev=0.0, ss1=0.0, sums=0
@@ -536,7 +477,6 @@
                 dtemp_series = np.zeros(len(co2_conc_series))
             timesteps = len(co2_conc_series) * self.pamset["idtm"]
             fnpp = np.repeat(
-<<<<<<< HEAD
                 fnpp_from_temp_vec(
                     npp0=self.pamset["npp0"],
                     t_half=self.pamset.get("npp_t_half", 0.5),
@@ -544,11 +484,6 @@
                     t_threshold=self.pamset.get("npp_t_threshold", 4),
                     w_threshold=self.pamset.get("npp_w_threshold", 7),
                     dtemp=dtemp_timeseries,
-=======
-                linear_fnpp_from_temp_vec(
-                    fnpp_temp_coeff=self.pamset["fnpp_temp_coeff"],
-                    dtemp=dtemp_series,
->>>>>>> 6784d3da
                 ),
                 self.pamset["idtm"],
             )
