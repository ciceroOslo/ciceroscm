"""
Perturbation related methods
"""

import numpy as np
import pandas as pd


def calculate_hemispheric_forcing(tracer, q, forc_nh, forc_sh):
    """
    Calculate hemispheric forcing per tracer

    Particular hemisperic factors ar applied for
    SO2, SO4_IND and TROP_O3
    For other compounds the split is equal

    Parameters
    ----------
    tracer : str
          Name of tracer for which to do the split
    q : float
      Global tracer forcing
    forc_nh : float
           Northern hemispheric forcing
    forc_sh : float
           Southern hemispheric forcing

    Returns
    -------
    list
        Containing the two updated hemispheric forcings
        forc_nh, forc_sh
    """
    if tracer in (
        "SO2",
        "SO4_IND",
        "BC",
        "OC",
        "BMB_AEROS",
        "BMB_AEROS_OC",
        "BMB_AEROS_BC",
    ):
        # Smith et al 2020
        forc_nh = forc_nh + q * 1.47
        forc_sh = forc_sh + q * (2 - 1.47)
    elif tracer == "TROP_O3":
        # Skeie et al 2020
        forc_nh = forc_nh + q * 1.45  # 1.3
        forc_sh = forc_sh + q * (2 - 1.45)  # 0.7
    elif tracer == "LANDUSE":
        # Smith et al 2020
        forc_nh = forc_nh + q * 1.42
        forc_sh = forc_sh + q * (2 - 1.42)
    else:
        forc_nh = forc_nh + q
        forc_sh = forc_sh + q
    return forc_nh, forc_sh


def perturb_emissions(input_handler, emissions_df):
    """
    Add emission perturbations to emissions_df

    Read in emissions perturbations file and add
    perturbations to existing emissions

    Parameters
    ----------
    input_handler : ciceroscm.InputHandler
                    InputHandler that takes care of
                    input data
    emissions_df : pandas.Dataframe
                Dataframe of emissions

    Returns
    -------
    pandas.Dataframe
                    Dataframe of emissions with perturbed
                    emissions added in
    """
    pert_df = input_handler.get_data("perturb_em")
    for row in pert_df.itertuples(index=True, name="Pandas"):
        tracer = row.component
        if row.component == "CO2" and "CO2" not in emissions_df:
            tracer = "CO2_FF"
        emissions_df.loc[row.year, tracer] = (
            emissions_df[tracer][row.year] + row.emission
        )
    # might not need to return, as the pandas should change itself
    return emissions_df


class ForcingPerturbation:
    """
    Class to handle  forcing perturbations

    Attributes
    ----------
    perturb_raw : pandas.Dataframe
                  Dataframe storing the perturbations
    years : np.ndarray
            Array of years for which perturbations exist
    compounds : np.ndarray
                Array of components for which perturbations
                exist
    year0 : int
            First year of perturbations
    """

    def __init__(self, input_handler, year0):
        """
        Initialse forcing perturbation instance

        Reading in the perturbations and the years for
        which they apply, also which compounds they apply
        for

        Parameters
        ----------
        perturbation_file : str
                         Path of perturbation file
        year0 : int
             First year of perturbations
        """
        self.perturb_raw = input_handler.get_data("perturb_forc")
        self.years = np.unique(self.perturb_raw["year"].values)
        self.compounds = pd.unique(self.perturb_raw["component"].values)
        self.year0 = year0

    def check_if_year_in_pert(self, year):
        """
        Check if year has perturbations

        Method to check if there are perturbations for a
        given year

        Parameters
        ----------
        year : int
            year to check

        Returns
        -------
        bool
            Truth value of if the year has perturbations

        """
        return bool(year in self.years)

    def check_if_compound_in_pert(self, compound):
        """
        Check if compound is perturbed at some point

        Method to check if a certain compound has perturbations

        Parameters
        ----------
        compound : str
                Name of compound to check

        Returns
        -------
        bool
            Truth value of if the compound has perturbations
        """
        return bool(compound in self.compounds)

    def add_forcing_pert(
        self, totforc, forc_nh, forc_sh, forc, yr
    ):  # pylint: disable=too-many-positional-arguments, too-many-arguments
        """
        Add forcing perturbations to precalculated forcing

        Method to add perturbations to forcing

        Parameters
        ----------
        totforc : float
               Total forcing for current year
        forc_nh : float
                Northern hemispheric forcing
        forc_sh : float
                Southern hemispheric forcing
        forc : dict
            Of forcing per compound and year
        yr : int
          Year for which to calculate

        Returns
        -------
        list
            Containing updated total and forcing dict and
            hemispheric forcings
            Like this: totforc, forc_nh, forc_sh, forc
        """
        perturb_here = self.perturb_raw[self.perturb_raw.year == yr]
        for row in perturb_here.itertuples(index=True, name="Pandas"):
            value = row.forcing
            tracer = row.component
            if tracer not in forc.keys():
                continue
            totforc = totforc + value
            forc_nh, forc_sh = calculate_hemispheric_forcing(
                tracer, value, forc_nh, forc_sh
            )
            forc[tracer][yr - self.year0] = forc[tracer][yr - self.year0] + value
        return totforc, forc_nh, forc_sh, forc

    def add_forcing_pert_for_vanilla(self, precalc_erf):
        """
        Add forcing perturbations to vanilla gases erf DataFrame

        Parameters
        ----------
        precalc_erf : pd.DataFrame
            Dataframe of erf values for all vanilla gases

        """
        precalc_pert_gases = set(precalc_erf.columns).intersection(self.compounds)
        if precalc_pert_gases is None:
            return
        for gas in precalc_pert_gases:
            perturb_here = self.perturb_raw[self.perturb_raw.component == gas]
            precalc_erf.loc[perturb_here.year.values, gas] = (
<<<<<<< HEAD
                precalc_erf[gas][perturb_here.year.values].values
=======
                precalc_erf.loc[perturb_here.year.values, gas].values
>>>>>>> 2aad9ff1
                + perturb_here.forcing.values
            )
        return<|MERGE_RESOLUTION|>--- conflicted
+++ resolved
@@ -222,11 +222,7 @@
         for gas in precalc_pert_gases:
             perturb_here = self.perturb_raw[self.perturb_raw.component == gas]
             precalc_erf.loc[perturb_here.year.values, gas] = (
-<<<<<<< HEAD
-                precalc_erf[gas][perturb_here.year.values].values
-=======
                 precalc_erf.loc[perturb_here.year.values, gas].values
->>>>>>> 2aad9ff1
                 + perturb_here.forcing.values
             )
         return