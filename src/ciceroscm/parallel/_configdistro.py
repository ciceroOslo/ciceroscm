--- conflicted
+++ resolved
@@ -21,11 +21,7 @@
     "beto": [0, 7],
     "lambda": [2 / 3.71, 5 / 3.71],
     "mixed": [25, 125],
-<<<<<<< HEAD
-    "ocean_efficacy": [0.7, 1.3],   
-=======
     "ocean_efficacy": [0.8, 1.2],
->>>>>>> 2bf3fbf8
     "qbmb": [0, 2],
     "qo3": [0.4, 0.6],
     "qdirso2": [-0.006, -0.001],
@@ -48,30 +44,7 @@
 }
 """dict: Containing a default prior for parameters """
 
-<<<<<<< HEAD
-prior_flat_array = np.array(
-    [
-        [5, 25],
-        [0.06, 0.8],
-        [0.161, 0.569],
-        [0.55, 2.55],
-        [0, 7],
-        [2 / 3.71, 5 / 3.71],
-        [25, 125],
-        [0.4, 0.6],
-        [-0.55, -0.2],
-        [-1.5, -0.5],
-        [0.1, 0.2],
-        [-0.1, -0.06],
-        [0.110, 0.465],
-        [25, 125],
-        [0, 2],
-        [0.08, 0.1],
-    ]
-)
-"""array: same as prior_flat, but just as an array ordered according to standard ordering"""
-
-ordering_standard = [
+ordering_standard_forc = [
     "rlamdo",
     "akapa",
     "cpi",
@@ -80,46 +53,6 @@
     "lambda",
     "mixed",
     "ocean_efficacy",
-    "qo3",
-    "qdirso2",
-    "qindso2",
-    "qbc",
-    "qoc",
-    "beta_f",
-    "mixed_carbon",
-    "ml_w_sigmoid",
-    "ml_fracmax",
-    "ml_t_half",
-    "npp0",
-    "t_half",
-    "w_sigmoid",
-    "t_threshold",
-    "w_threshold",
-    "solubility_sens",
-    "solubility_limit",   
-    "qbmb",
-    "qh2o_ch4",
-    "threstemp",
-    "lm",
-    "ldtime",
-]
-"""list: Containing a default ordering of parameters """
-
-=======
->>>>>>> 2bf3fbf8
-ordering_standard_forc = [
-    "rlamdo",
-    "akapa",
-    "cpi",
-    "W",
-    "beto",
-    "lambda",
-    "mixed",
-<<<<<<< HEAD
-    "ocean_efficacy",   
-=======
-    "ocean_efficacy",
->>>>>>> 2bf3fbf8
     "threstemp",
     "lm",
     "ldtime",
